using System.Collections.Concurrent;
using System.Diagnostics;
using System.Net;
using System.Net.Sockets;
using System.Collections.Generic;
using System.Buffers;
using System.Threading;

public class UDPServerOptions
{
    public uint Version { get; set; } = 1;
    public bool EnableWAF { get; set; } = true;
    public bool EnableIntegrityCheck { get; set; } = true;
    public int ReceiveTimeout { get; set; } = 10;
    public bool UseXOREncode { get; set; } = false;
    public byte[] XORKey { get; set; } = null;
    public bool UseEncryption { get; set; } = false;
    public byte[] EncryptionKey { get; set; } = null;
    public byte[] EncryptionIV { get; set; } = null;
    public uint MaxConnections { get; set; } = 25000;
    public int ReceiveBufferSize { get; set; } = 512 * 1024;
    public int SendBufferSize { get; set; } = 512 * 1024;
}

public sealed class UDPServer
{
    private static UDPServerOptions _options;

    private static PacketFlags _baseFlags = PacketFlags.None;

    private static IntegrityKeyTable _integrityKeyTable;

    private static Socket ServerSocket;

    private static int ServerFD;

    private static bool Running = true;

    private static ConcurrentDictionary<EndPoint, UDPSocket> Clients =
        new ConcurrentDictionary<EndPoint, UDPSocket>();

    private static QueueStructLinked<SendPacket> GlobalSendQueue = new QueueStructLinked<SendPacket>();

    [ThreadStatic]
    static QueueStructLinked<SendPacket> LocalSendQueue;

    private static long _packetsSent = 0;
    private static long _bytesSent = 0;
    private static long _packetsReceived = 0;
    private static long _bytesReceived = 0;

    private static Thread SendThread;

    private static Thread ReceiveThread;

    private static AutoResetEvent SendEvent;

    public static TimeSpan ReliableTimeout = TimeSpan.FromMilliseconds(250f);


    public delegate bool ConnectionHandler(UDPSocket socket, string token);

    private static ConnectionHandler _connectionHandler;

    private static World _worldRef;

    public static void SetWorld(World worldRef) => _worldRef = worldRef;
    public static World GetWorld() => _worldRef;

    public static int ConnectionCount => Clients.Count;
    public static long PacketsSent => Interlocked.Read(ref _packetsSent);
    public static long PacketsReceived => Interlocked.Read(ref _packetsReceived);
    public static long BytesSent => Interlocked.Read(ref _bytesSent);
    public static long BytesReceived => Interlocked.Read(ref _bytesReceived);

    public static uint GetRandomId() =>
        (uint)BitConverter.ToInt32(Guid.NewGuid().ToByteArray(), 0) & 0x7FFFFFFF;

    public static bool Init(
        int port,
        ConnectionHandler connectionHandler,
        UDPServerOptions options = null
    )
    {
        _options = options ?? new UDPServerOptions();
        _connectionHandler = connectionHandler;

        if (_options.UseXOREncode)
            _baseFlags = PacketFlagsUtils.AddFlag(_baseFlags, PacketFlags.XOR);

        if (_options.UseEncryption)
            _baseFlags = PacketFlagsUtils.AddFlag(_baseFlags, PacketFlags.Encrypted);

        try
        {
            if (IntegritySystem.GetCurrentTable(out var table))
            {
                _integrityKeyTable = table;

                ServerSocket = new Socket(AddressFamily.InterNetwork, SocketType.Dgram, ProtocolType.Udp);

                ServerSocket.Bind(new IPEndPoint(IPAddress.Any, port));

                ServerFD = (int)ServerSocket.Handle;

                ServerSocket.ReceiveTimeout = _options.ReceiveTimeout;

                ServerSocket.ReceiveBufferSize = _options.ReceiveBufferSize;

                ServerSocket.SendBufferSize = _options.SendBufferSize;

                Running = true;

                PacketRegistration.RegisterPackets();

#if DEBUG
                ServerMonitor.Log($"UDP server started on port {port}");
#endif

                SendOnBackgroundThread();

                ReceiveOnBackgroundThread();

                new Thread(RunMainLoop) { IsBackground = true }.Start();
            }

            return true;
        }
        catch (Exception ex)
        {
#if DEBUG
            ServerMonitor.Log($"Error initializing UDP server: {ex.Message}");
#endif
            Running = false;

            return false;
        }
    }

    public static void Stop()
    {
        Running = false;
        ServerSocket?.Close();

#if DEBUG
        ServerMonitor.Log("UDP server stopped.");
#endif
    }

    public static void ReceiveOnBackgroundThread()
    {
        if (ReceiveThread != null) return;

        ReceiveThread = new Thread(() =>
        {
            ReceiveThread = Thread.CurrentThread;

            Stopwatch pingTimer = Stopwatch.StartNew();
            Stopwatch checkIntegrityTimer = Stopwatch.StartNew();
            Stopwatch cleanupTimer = Stopwatch.StartNew();

            try
            {
                while (true)
                {
                    Poll(100);

                    if (pingTimer.Elapsed >= TimeSpan.FromSeconds(1))
                    {
                        if (PacketManager.TryGet(PacketType.Ping, out var packet))
                        {
                            foreach (var kv in Clients)
                            {
                                kv.Value.PingSentAt = DateTime.UtcNow;
                                kv.Value.Send(packet.Serialize(new Ping {
                                    SentTimestamp = Stopwatch.GetTimestamp()
                                }));
                            }
                        }

                        pingTimer.Restart();
                    }

                    if (_options.EnableIntegrityCheck)
                    {
                        if (checkIntegrityTimer.Elapsed >= TimeSpan.FromSeconds(30))
                        {
                            if (PacketManager.TryGet(PacketType.CheckIntegrity, out var packet))
                            {
                                foreach (var kv in Clients)
                                {
                                    kv.Value.IntegrityCheckSentAt = DateTime.UtcNow;
                                    kv.Value.IntegrityCheck = IntegrityKeyTableGenerator.GenerateIndex();
                                    kv.Value.Send(packet.Serialize(new CheckIntegrity {
                                        Index = kv.Value.IntegrityCheck,
                                        Version = _options.Version,
                                    }));
                                }
                            }

                            checkIntegrityTimer.Restart();
                        }
                    }

                    if (cleanupTimer.Elapsed >= TimeSpan.FromSeconds(5))
                    {
                        foreach (var kv in Clients)
                        {
                            if (kv.Value.TimeoutLeft <= 0)
                            {
                                if (Clients.TryRemove(kv.Key, out var client))
                                {
                                    client.OnDisconnect();
                                }
                            }
                        }

                        cleanupTimer.Restart();
                    }

                    MergeSendQueue();

                    Flush();

                    ByteBufferPool.Merge();

                    Thread.Sleep(1);
                }
            }
            catch (Exception ex)
            {
                ServerMonitor.Log($"Erro: {ex.Message}");
            }
        });

        ReceiveThread.IsBackground = true;

        ReceiveThread.Start();
    }

    public static void SendOnBackgroundThread()
    {
        SendEvent = new AutoResetEvent(false);

        SendThread = new Thread(() =>
        {
            while (Running)
            {
                SendEvent.WaitOne(1);

                QueueStructLinked<SendPacket>.Node node;

                lock (GlobalSendQueue)
                {
                    node = GlobalSendQueue.Clear();
                }

                var batch = new List<SendPacket>();

                while (node != null)
                {
                    var next = node.Next;
                    var packet = node.Value;

<<<<<<< HEAD
                    if (packet.Buffer != null && packet.Length > 0)
                    {
                        batch.Add(packet);
                    }

=======
                    if (packet.Buffer != null && packet.Length > 0)                    
                        batch.Add((FormatAddress(packet.Address), packet.Buffer, packet.Length));
                    
>>>>>>> d62e9c9c
                    node = next;
                }

                if (batch.Count > 0)
                {
                    var sendBatch = new List<(object addr, byte[] data, int length)>(batch.Count);
                    foreach (var p in batch)
                        sendBatch.Add((FormatAddress(p.Address), p.Buffer, p.Length));

                    UdpBatchIO.SendBatch(ServerSocket, sendBatch);

                    foreach (var p in batch)
                    {
                        Interlocked.Increment(ref _packetsSent);
                        Interlocked.Add(ref _bytesSent, p.Length);
                        if (p.Pooled)
                            ArrayPool<byte>.Shared.Return(p.Buffer);
                    }

                    batch.Clear();
                }

                ByteBufferPool.Merge();
            }
        });

        SendThread.IsBackground = true;

        SendThread.Start();
    }

    public static bool Poll(int timeout)
    {
        bool received = false;

        UdpBatchIO.ReceiveBatch(ServerSocket, 32, (addrObj, data, len) =>
        {
            var address = ConvertToEndPoint(addrObj);

            if (_options.EnableWAF && !WAFRateLimiter.AllowPacket(address))
            {
#if DEBUG
                ServerMonitor.Log($"[WAF] Packet dropped due to rate limit from {address}");
#endif
                return;
            }

            PacketType packetType = (PacketType)data[0];
            HandlePacket(packetType, data, len, address);

            Interlocked.Increment(ref _packetsReceived);
            Interlocked.Add(ref _bytesReceived, len);

            received = true;
        });

        return received;
    }

    private static EndPoint ConvertToEndPoint(object addr)
    {
#if LINUX
        if (addr is UdpBatchIO_Linux.sockaddr_in linuxAddr)
        {
            uint ip = linuxAddr.sin_addr;
            byte[] ipBytes = new byte[]
            {
                (byte)((ip >> 24) & 0xFF),
                (byte)((ip >> 16) & 0xFF),
                (byte)((ip >> 8) & 0xFF),
                (byte)(ip & 0xFF)
            };
            var ipAddress = new IPAddress(ipBytes);
            int port = (ushort)IPAddress.NetworkToHostOrder((short)linuxAddr.sin_port);
            return new IPEndPoint(ipAddress, port);
        }
#endif
        return addr as EndPoint ?? new IPEndPoint(IPAddress.Any, 0);
    }

    private static object FormatAddress(EndPoint ep)
    {
#if LINUX
        if (ep is IPEndPoint ip)
        {
            byte[] bytes = ip.Address.MapToIPv4().GetAddressBytes();
            uint ipUint = ((uint)bytes[0] << 24) | ((uint)bytes[1] << 16) | ((uint)bytes[2] << 8) | bytes[3];
            return new UdpBatchIO_Linux.sockaddr_in
            {
                sin_family = (ushort)AddressFamily.InterNetwork,
                sin_port = (ushort)IPAddress.HostToNetworkOrder((short)ip.Port),
                sin_addr = ipUint
            };
        }
#endif
        return ep;
    }

    private static void HandlePacket(PacketType type, byte[] data, int len, EndPoint address)
    {
        UDPSocket conn;

        switch (type)
        {
            case PacketType.Connect:
            {
                string token = null;

                /*if (buffer.Length - buffer.Offset > 0)
                {
                    int tokenLen = buffer.ReadByte();

                    if (tokenLen > 0 && buffer.Length - buffer.Offset >= tokenLen)
                    {
                        byte[] tokenBytes = new byte[tokenLen];
                        buffer.Read(tokenBytes, 0, tokenLen);
                        token = System.Text.Encoding.UTF8.GetString(tokenBytes);
                    }
                }

                if(token == null || token.Length < 90 || Clients.Count >= _options.MaxConnections)
                {
                    if (PacketManager.TryGet(PacketType.ConnectionDenied, out var packet))
                    {
                        ByteBuffer bufferConnectionDenied = packet.Serialize();
                        ServerSocket.SendTo(buffer.Data, 0, buffer.Length, SocketFlags.None, address);
                        System.Threading.Interlocked.Increment(ref _packetsSent);
                        System.Threading.Interlocked.Add(ref _bytesSent, buffer.Length);
                    }

                    ByteBufferPool.Release(buffer);
                    return;
                }*/

                if (!Clients.TryGetValue(address, out conn))
                {
                    var newSocket = new UDPSocket(ServerSocket)
                    {
                        Id = GetRandomId(),
                        RemoteEndPoint = address,
                        TimeoutLeft = 30f,
                        State = ConnectionState.Connecting,
                        Flags = _baseFlags,
                        EnableIntegrityCheck = _options.EnableIntegrityCheck
                    };

                    bool valid = _connectionHandler?.Invoke(newSocket, token) ?? true;

                    if (Clients.TryAdd(address, newSocket))
                    {
                        QueueBuffer.AddSocket(newSocket.Id, newSocket);

                        uint ID = GetRandomId();

                        if(PacketManager.TryGet(PacketType.ConnectionAccepted, out var packet))
                        {
                            newSocket.Send(packet.Serialize(new ConnectionAccepted {
                                Id = ID
                            }));
                        }

                        newSocket.State = ConnectionState.Connected;

            #if DEBUG
                        //ServerMonitor.Log($"Client connected: {address} ID:{ID}");
            #endif
                    }
                }
            }
            break;
            case PacketType.Pong:
            {
                if (Clients.TryGetValue(address, out conn))
                {
                    long sentTimestamp = ByteBuffer.ReadLong(data, 1, len);
                    long nowTimestamp = Stopwatch.GetTimestamp();
                    long elapsedTicks = nowTimestamp - sentTimestamp;

                    double rttMs = (elapsedTicks * 1000.0) / Stopwatch.Frequency;

                    conn.Ping = (uint)rttMs;
                    conn.TimeoutLeft = 30f;
                }
            }
            break;
            case PacketType.Disconnect:
            {
                if (Clients.TryRemove(address, out conn))
                {
                    conn.OnDisconnect();
#if DEBUG
                    ServerMonitor.Log($"Client disconnected: {address}");
#endif
                }
            }
            break;
            case PacketType.Reliable:
            case PacketType.Unreliable:
            case PacketType.Ack:
            {
                if (Clients.TryGetValue(address, out conn))
                {
                    var crc32c = CRC32C.Compute(data, data.Length - 4);
                    uint receivedCrc32c = ByteBuffer.ReadSign(data, len);

                    if (receivedCrc32c == crc32c)
                    {
                        if (conn.State == ConnectionState.Connecting)
                            conn.State = ConnectionState.Connected;

                        var buffer = ByteBufferPool.Acquire();
                        buffer.Assign(data, len);
                        buffer.Length -= 4;

                        buffer.Connection = conn;

                        //conn.ProcessPacket(type, buffer);
                    }
                }
            }
            break;
            case PacketType.CheckIntegrity:
            {
                if (Clients.TryGetValue(address, out conn))
                {
                    ushort integrityKey = ByteBuffer.ReadUShort(data, 1, len);
                    short key = _integrityKeyTable.Keys[conn.IntegrityCheck];

                    if (integrityKey != key)
                    {
                        conn.Disconnect(DisconnectReason.InvalidIntegrity);
#if DEBUG
                        ServerMonitor.Log($"The Client did not respond to the key correctly {address}");
#endif
                    }
                    else
                    {
                        conn.TimeoutIntegrityCheck = 120f;
                    }
                }
            }
            break;
            case PacketType.BenckmarkTest:
            {
                if (Clients.TryGetValue(address, out conn))
                {
                    
                }
            }
            break;
        }

        MergeSendQueue();
    }

    private static byte[] AddSignature(byte[] data)
    {
        if (data == null || data.Length == 0)
            return data;

        PacketType t = (PacketType)data[0];
        if (t == PacketType.Reliable || t == PacketType.Unreliable || t == PacketType.Ack)
        {
            uint crc32c = CRC32C.Compute(data, data.Length);
            byte[] result = ArrayPool<byte>.Shared.Rent(data.Length + 4);
            Buffer.BlockCopy(data, 0, result, 0, data.Length);
            ByteBuffer.WriteUInt(result, (uint)data.Length, crc32c);
            return result;
        }

        return data;
    }

    public static void Send(byte[] data, UDPSocket socket, bool pooled = false)
    {
        if (LocalSendQueue == null)
            LocalSendQueue = new QueueStructLinked<SendPacket>();

        if (data.Length > 0)
        {
            var signed = AddSignature(data);
            bool poolSigned = pooled || !ReferenceEquals(signed, data);

            if (!ReferenceEquals(signed, data) && pooled)
                ArrayPool<byte>.Shared.Return(data);

            var packet = new SendPacket
            {
                Buffer = signed,
                Length = signed.Length,
                Address = socket.RemoteEndPoint,
                Pooled = poolSigned
            };

            LocalSendQueue.Add(packet);
            Flush();
        }
    }

    public static void Send(ByteBuffer buffer)
    {
        if (LocalSendQueue == null)
            LocalSendQueue = new QueueStructLinked<SendPacket>();

        if (buffer.Length > 0 && buffer.Connection != null)
        {
            byte[] data = ArrayPool<byte>.Shared.Rent(buffer.Length);
            Buffer.BlockCopy(buffer.Data, 0, data, 0, buffer.Length);

            var signed = AddSignature(data);
            bool pooled = true;
            if (!ReferenceEquals(signed, data))
                ArrayPool<byte>.Shared.Return(data);

            var packet = new SendPacket
            {
                Buffer = signed,
                Length = signed.Length,
                Address = buffer.Connection.RemoteEndPoint,
                Pooled = pooled
            };

            LocalSendQueue.Add(packet);
            Flush();
        }

        ByteBufferPool.Release(buffer);
    }

    public static void Send(ServerPacket packetType, ByteBuffer buffer)
    {
        var packed = ByteBuffer.Pack(buffer, packetType, _baseFlags);
        ByteBufferPool.Release(buffer);
        Send(packed);
    }

    private static void MergeSendQueue()
    {
        if (LocalSendQueue != null && LocalSendQueue.Head != null)
        {
            lock (GlobalSendQueue)
            {
                GlobalSendQueue.Merge(LocalSendQueue);
            }
        }
    }

    public static void Flush() => SendEvent?.Set();

    public static void Update(float delta)
    {
        QueueBuffer.Tick();

        MergeSendQueue();

        foreach (var kv in Clients.Values)
            kv.Update(delta);
    }

    public static void RunMainLoop()
    {
        const int targetFps = 20;
        const double targetFrameTime = 1000.0 / targetFps;
        Stopwatch sw = new Stopwatch();
        sw.Start();
        double lastTime = sw.Elapsed.TotalMilliseconds;
        Stopwatch memLog = Stopwatch.StartNew();
        Stopwatch trimTimer = Stopwatch.StartNew();

        while (Running)
        {
            double now = sw.Elapsed.TotalMilliseconds;
            double delta = now - lastTime;
            lastTime = now;

            Update((float)(delta / 1000.0));

            if (memLog.Elapsed >= TimeSpan.FromSeconds(10))
            {
                MemoryUsageLogger.Log();
                memLog.Restart();
            }

            /*if (trimTimer.Elapsed >= TimeSpan.FromSeconds(60))
            {
                ByteBufferPool.TrimExcess(10);
                trimTimer.Restart();
            }*/
          
            double elapsed = sw.Elapsed.TotalMilliseconds - now;
            int sleep = (int)(targetFrameTime - elapsed);

            if (sleep > 0)
                Thread.Sleep(sleep);
        }
    }
}<|MERGE_RESOLUTION|>--- conflicted
+++ resolved
@@ -262,17 +262,9 @@
                     var next = node.Next;
                     var packet = node.Value;
 
-<<<<<<< HEAD
-                    if (packet.Buffer != null && packet.Length > 0)
-                    {
+                    if (packet.Buffer != null && packet.Length > 0)                    
                         batch.Add(packet);
-                    }
-
-=======
-                    if (packet.Buffer != null && packet.Length > 0)                    
-                        batch.Add((FormatAddress(packet.Address), packet.Buffer, packet.Length));
                     
->>>>>>> d62e9c9c
                     node = next;
                 }
 
