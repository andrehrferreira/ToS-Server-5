using System.Buffers;
using System.Collections.Concurrent;
using System.Diagnostics;
using System.Net;
using System.Net.Sockets;

public class UDPServerOptions
{
    public uint Version { get; set; } = 1;
    public bool EnableWAF { get; set; } = true;
    public bool EnableIntegrityCheck { get; set; } = true;
    public int ReceiveTimeout { get; set; } = 10;
    public bool UseXOREncode { get; set; } = false;
    public byte[] XORKey { get; set; } = null;
    public bool UseEncryption { get; set; } = false;
    public byte[] EncryptionKey { get; set; } = null;
    public byte[] EncryptionIV { get; set; } = null;
    public uint MaxConnections { get; set; } = 25000;
    public int ReceiveBufferSize { get; set; } = 512 * 1024;
    public int SendBufferSize { get; set; } = 512 * 1024;
}

public sealed class UDPServer
{
    private static UDPServerOptions _options;

    private static PacketFlags _baseFlags = PacketFlags.None;

    private static IntegrityKeyTable _integrityKeyTable;

    private static Socket ServerSocket;

    private static bool Running = true;

    private static ConcurrentDictionary<EndPoint, UDPSocket> Clients =
        new ConcurrentDictionary<EndPoint, UDPSocket>();

    private static ByteBufferLinked GlobalSendQueue = new ByteBufferLinked();

    [ThreadStatic]
    static ByteBufferLinked LocalSendQueue;

    private static Thread SendThread;

    private static Thread ReceiveThread;

    private static AutoResetEvent SendEvent;

    public static TimeSpan ReliableTimeout = TimeSpan.FromMilliseconds(250f);

    public delegate bool ConnectionHandler(UDPSocket socket, string token);

    private static ConnectionHandler _connectionHandler;

    private static World _worldRef;

    public static void SetWorld(World worldRef) => _worldRef = worldRef;
    public static World GetWorld() => _worldRef;

    public static uint GetRandomId() =>
        (uint)BitConverter.ToInt32(Guid.NewGuid().ToByteArray(), 0) & 0x7FFFFFFF;

    public static bool Init(
        int port,
        ConnectionHandler connectionHandler,
        UDPServerOptions options = null
    )
    {
        _options = options ?? new UDPServerOptions();
        _connectionHandler = connectionHandler;

        if (_options.UseXOREncode)
            _baseFlags = PacketFlagsUtils.AddFlag(_baseFlags, PacketFlags.XOR);

        if (_options.UseEncryption)
            _baseFlags = PacketFlagsUtils.AddFlag(_baseFlags, PacketFlags.Encrypted);

        try
        {
            if (IntegritySystem.GetCurrentTable(out var table))
            {
                _integrityKeyTable = table;

                ServerSocket = new Socket(AddressFamily.InterNetwork, SocketType.Dgram, ProtocolType.Udp);

                ServerSocket.Bind(new IPEndPoint(IPAddress.Any, port));

                ServerSocket.ReceiveTimeout = _options.ReceiveTimeout;

                ServerSocket.ReceiveBufferSize = _options.ReceiveBufferSize;

                ServerSocket.SendBufferSize = _options.SendBufferSize;

                Running = true;

                PacketRegistration.RegisterPackets();

#if DEBUG
                Console.WriteLine($"UDP server started on port {port}");
#endif

                SendOnBackgroundThread();

                ReceiveOnBackgroundThread();

                new Thread(RunMainLoop) { IsBackground = true }.Start();
            }

            return true;
        }
        catch (Exception ex)
        {
#if DEBUG
            Console.WriteLine($"Error initializing UDP server: {ex.Message}");
#endif
            Running = false;

            return false;
        }
    }

    public static void Stop()
    {
        Running = false;
        ServerSocket?.Close();

#if DEBUG
        Console.WriteLine("UDP server stopped.");
#endif
    }

    public static void ReceiveOnBackgroundThread()
    {
        if (ReceiveThread != null) return;

        ReceiveThread = new Thread(() =>
        {
            ReceiveThread = Thread.CurrentThread;

            Stopwatch pingTimer = Stopwatch.StartNew();
            Stopwatch checkIntegrityTimer = Stopwatch.StartNew();
            Stopwatch cleanupTimer = Stopwatch.StartNew();

            try
            {
                while (true)
                {
                    if (Poll(100))
                    {
                        int packetCount = 0;

                        while (Poll(0) && packetCount < 1000)
                        {
                            ++packetCount;
                        }
                    }

                    if (pingTimer.Elapsed >= TimeSpan.FromSeconds(5))
                    {
                        if (PacketManager.TryGet(PacketType.Ping, out var packet))
                        {
                            foreach (var kv in Clients)
                            {
                                kv.Value.PingSentAt = DateTime.UtcNow;
                                kv.Value.Send(packet.Serialize(new Ping {
                                    SentTimestamp = Stopwatch.GetTimestamp()
                                }));
                            }
                        }

                        pingTimer.Restart();
                    }

                    if (_options.EnableIntegrityCheck)
                    {
                        if (checkIntegrityTimer.Elapsed >= TimeSpan.FromSeconds(30))
                        {
                            if (PacketManager.TryGet(PacketType.CheckIntegrity, out var packet))
                            {
                                foreach (var kv in Clients)
                                {
                                    kv.Value.IntegrityCheckSentAt = DateTime.UtcNow;
                                    kv.Value.IntegrityCheck = IntegrityKeyTableGenerator.GenerateIndex();
                                    kv.Value.Send(packet.Serialize(new CheckIntegrity {
                                        Index = kv.Value.IntegrityCheck,
                                        Version = _options.Version,
                                    }));
                                }
                            }

                            checkIntegrityTimer.Restart();
                        }
                    }

                    if (cleanupTimer.Elapsed >= TimeSpan.FromSeconds(5))
                    {
                        foreach (var kv in Clients)
                        {
                            if (kv.Value.TimeoutLeft <= 0)
                            {
                                if (Clients.TryRemove(kv.Key, out var client))
                                {
                                    client.OnDisconnect();
#if DEBUG
                                    Console.WriteLine($"Client timeout/disconnected: {kv.Key}");
#endif
                                }
                            }
                        }

                        cleanupTimer.Restart();
                    }

                    MergeSendQueue();

                    Flush();

                    ByteBufferPool.Merge();

                    Thread.Sleep(1);
                }
            }
            catch (Exception ex)
            {
                Console.WriteLine($"Erro: {ex.Message}");
            }
        });

        ReceiveThread.IsBackground = true;

        ReceiveThread.Start();
    }

    public static void SendOnBackgroundThread()
    {
        SendEvent = new AutoResetEvent(false);

        SendThread = new Thread(() =>
        {
            while (Running)
            {
                SendEvent.WaitOne(1);

                ByteBuffer buffer;

                lock (GlobalSendQueue)
                {
                    buffer = GlobalSendQueue.Clear();
                }

                while (buffer != null)
                {
                    var next = buffer.Next;
                    try
                    {
                        if (buffer.Connection != null)
                        {
                            var address = buffer.Connection.RemoteEndPoint;

                            //if (_options.UseXOREncode && _options.XORKey != null)
                            //    BufferUtils.ApplyXOR(buffer.Data, buffer.Length, _options.XORKey);

                            //if (_options.UseEncryption && _options.EncryptionKey != null && _options.EncryptionIV != null)
                            //    BufferUtils.ApplyEncryption(buffer.Data, buffer.Length, _options.EncryptionKey, _options.EncryptionIV);

                            if(buffer.Length > 0 && buffer.Data != null)
                            {
                                if (
                                    buffer.Data[0] == (byte)PacketType.Reliable ||
                                    buffer.Data[0] == (byte)PacketType.Unreliable ||
                                    buffer.Data[0] == (byte)PacketType.Ack
                                )
                                {
                                    uint crc32c = CRC32C.Compute(buffer.Data);

                                    if (buffer.Reliable)
                                        buffer.Connection.AddReliablePacket(crc32c, buffer);

                                    buffer.Write(crc32c);
                                }

                                if (buffer.Data != null && !buffer.IsDestroyed && buffer.Length > 0)
                                    ServerSocket.SendTo(buffer.Data, 0, buffer.Length, SocketFlags.None, address);
                            }
                        }
                    }
                    catch { }
                    finally
                    {
                        ByteBufferPool.Release(buffer);
                    }

                    buffer = next;
                }

                ByteBufferPool.Merge();
            }
        });

        SendThread.IsBackground = true;
        SendThread.Start();
    }

    public static bool Poll(int timeout)
    {
        EndPoint address = new IPEndPoint(IPAddress.Any, 0);
        byte[] bufferRaw = ArrayPool<byte>.Shared.Rent(3600);

        try
        {
            int receivedBytes = ServerSocket.ReceiveFrom(bufferRaw, ref address);

            if(_options.EnableWAF)
            {
                if (!WAFRateLimiter.AllowPacket(address))
                {
#if DEBUG
                    Console.WriteLine($"[WAF] Packet dropped due to rate limit from {address}");
#endif

                    ArrayPool<byte>.Shared.Return(bufferRaw);
                    return false;
                }
            }
            
            var buffer = ByteBufferPool.Acquire();
            buffer.Assign(bufferRaw, receivedBytes);
            var type = buffer.ReadPacketType();

            // Optionally decrypt / XOR here if needed on receive
            //if (_options.UseXOREncode && _options.XORKey != null)
            //    BufferUtils.ApplyXOR(buffer.Data, buffer.Length, _options.XORKey);

            //if (_options.UseEncryption && _options.EncryptionKey != null && _options.EncryptionIV != null)
            //    BufferUtils.ApplyDecryption(buffer.Data, buffer.Length, _options.EncryptionKey, _options.EncryptionIV);

            HandlePacket(type, buffer, address);

            return true;
        }
        catch (SocketException)
        {
            ArrayPool<byte>.Shared.Return(bufferRaw);
            return false;
        }
    }

    private static void HandlePacket(PacketType type, ByteBuffer buffer, EndPoint address)
    {
        UDPSocket conn;

        switch (type)
        {
            case PacketType.Connect:
            {
                string token = null;

                /*if (buffer.Length - buffer.Offset > 0)
                {
                    int tokenLen = buffer.ReadByte();

                    if (tokenLen > 0 && buffer.Length - buffer.Offset >= tokenLen)
                    {
                        byte[] tokenBytes = new byte[tokenLen];
                        buffer.Read(tokenBytes, 0, tokenLen);
                        token = System.Text.Encoding.UTF8.GetString(tokenBytes);
                    }
                }

                if(token == null || token.Length < 90 || Clients.Count >= _options.MaxConnections)
                {
                    if (PacketManager.TryGet(PacketType.ConnectionDenied, out var packet))
                    {
                        ByteBuffer bufferConnectionDenied = packet.Serialize();
                        ServerSocket.SendTo(buffer.Data, 0, buffer.Length, SocketFlags.None, address);
                    }

                    ByteBufferPool.Release(buffer);
                    return;
                }*/

                if (!Clients.TryGetValue(address, out conn))
                {
                    var newSocket = new UDPSocket(ServerSocket)
                    {
                        Id = GetRandomId(),
                        RemoteEndPoint = address,
                        TimeoutLeft = 30f,
                        State = ConnectionState.Connecting,
                        Flags = _baseFlags,
                        EnableIntegrityCheck = _options.EnableIntegrityCheck
                    };

                    bool valid = _connectionHandler?.Invoke(newSocket, token) ?? true;

                    if (Clients.TryAdd(address, newSocket))
                    {
                        QueueBuffer.AddSocket(newSocket.Id, newSocket);

                        uint ID = GetRandomId();

                        if(PacketManager.TryGet(PacketType.ConnectionAccepted, out var packet))
                        {
                            newSocket.Send(packet.Serialize(new ConnectionAccepted {
                                Id = ID
                            }));
                        }

                        newSocket.State = ConnectionState.Connected;

            #if DEBUG
                        Console.WriteLine($"Client connected: {address} ID:{ID}");
            #endif
                    }
                }

                ByteBufferPool.Release(buffer);
            }
            break;
            case PacketType.Pong:
            {
                if (Clients.TryGetValue(address, out conn))
                {
                    long sentTimestamp = buffer.ReadLong();
                    long nowTimestamp = Stopwatch.GetTimestamp();
                    long elapsedTicks = nowTimestamp - sentTimestamp;

                    double rttMs = (elapsedTicks * 1000.0) / Stopwatch.Frequency;

                    conn.Ping = (uint)rttMs;
                    conn.TimeoutLeft = 30f;
                }

                ByteBufferPool.Release(buffer);
            }
            break;
            case PacketType.Disconnect:
            {
                if (Clients.TryRemove(address, out conn))
                {
                    conn.OnDisconnect();
#if DEBUG
                    Console.WriteLine($"Client disconnected: {address}");
#endif
                }

                ByteBufferPool.Release(buffer);
            }
            break;
            case PacketType.Reliable:
            case PacketType.Unreliable:
            case PacketType.Ack:
            {
                if (Clients.TryGetValue(address, out conn))
                {
                    var crc32c = CRC32C.Compute(buffer.Data, buffer.Length - 4);
                    uint receivedCrc32c = buffer.ReadSign();

                    buffer.Length -= 4;

                    if (receivedCrc32c == crc32c)
                    {
                        if (conn.State == ConnectionState.Connecting)
                            conn.State = ConnectionState.Connected;

                        buffer.Connection = conn;

                        conn.ProcessPacket(type, buffer);
                    }
                    else
                    {
                        ByteBufferPool.Release(buffer);
                    }
                }
                else
                {
                    ByteBufferPool.Release(buffer);
                } 
            }
            break;
            case PacketType.CheckIntegrity:
            {
                if (Clients.TryGetValue(address, out conn))
                {
                    ushort integrityKey = buffer.ReadUShort();
                    short key = _integrityKeyTable.Keys[conn.IntegrityCheck];

                    if (integrityKey != key)
                    {
                        conn.Disconnect(DisconnectReason.InvalidIntegrity);
#if DEBUG
                        Console.WriteLine($"The Client did not respond to the key correctly {address}");
#endif
                    }
                    else
                    {
                        conn.TimeoutIntegrityCheck = 120f;
                    }
                }

                ByteBufferPool.Release(buffer);
            }
            break;
            default:            
                ByteBufferPool.Release(buffer);
            break;
        }

        MergeSendQueue();
    }

    public static void Send(byte[] data, UDPSocket socket)
    {
        if (LocalSendQueue == null)
            LocalSendQueue = new ByteBufferLinked();

        if(data.Length > 0){
            ByteBuffer buffer = ByteBufferPool.Acquire();
            buffer.Data = data;
            buffer.Length = data.Length;
            buffer.Connection = socket;
            Send(buffer);
        }
    }

    public static void Send(ByteBuffer buffer)
    {
        if (LocalSendQueue == null)
            LocalSendQueue = new ByteBufferLinked();

        if (buffer.Length > 0)
        {
            LocalSendQueue.Add(buffer);
            Flush();
        }
    }

    public static void Send(ServerPacket packetType, ByteBuffer buffer)
    {
        Send(ByteBuffer.Pack(buffer, packetType, _baseFlags)); 
    }

    private static void MergeSendQueue()
    {
        if (LocalSendQueue != null && LocalSendQueue.Head != null)
        {
            lock (GlobalSendQueue)
            {
                GlobalSendQueue.Merge(LocalSendQueue);
            }
        }
    }

    public static void Flush() => SendEvent?.Set();

    public static void Update(float delta)
    {
        QueueBuffer.Tick();

        MergeSendQueue();

        foreach (var kv in Clients.Values)
            kv.Update(delta);
    }

    public static void RunMainLoop()
    {
        const int targetFps = 60;
        const double targetFrameTime = 1000.0 / targetFps;
        Stopwatch sw = new Stopwatch();
        sw.Start();
        double lastTime = sw.Elapsed.TotalMilliseconds;
        Stopwatch memLog = Stopwatch.StartNew();
<<<<<<< HEAD
        Stopwatch trimTimer = Stopwatch.StartNew();
=======
>>>>>>> 21ed68b2

        while (Running)
        {
            double now = sw.Elapsed.TotalMilliseconds;
            double delta = now - lastTime;
            lastTime = now;

            Update((float)(delta / 1000.0));

            if (memLog.Elapsed >= TimeSpan.FromSeconds(10))
            {
                MemoryUsageLogger.Log();
                memLog.Restart();
            }

<<<<<<< HEAD
            if (trimTimer.Elapsed >= TimeSpan.FromSeconds(10))
            {
                ByteBufferPool.TrimExcess(1024);
                trimTimer.Restart();
            }

=======
>>>>>>> 21ed68b2
            double elapsed = sw.Elapsed.TotalMilliseconds - now;
            int sleep = (int)(targetFrameTime - elapsed);

            if (sleep > 0)
                Thread.Sleep(sleep);
        }
    }
}<|MERGE_RESOLUTION|>--- conflicted
+++ resolved
@@ -571,10 +571,7 @@
         sw.Start();
         double lastTime = sw.Elapsed.TotalMilliseconds;
         Stopwatch memLog = Stopwatch.StartNew();
-<<<<<<< HEAD
         Stopwatch trimTimer = Stopwatch.StartNew();
-=======
->>>>>>> 21ed68b2
 
         while (Running)
         {
@@ -590,15 +587,13 @@
                 memLog.Restart();
             }
 
-<<<<<<< HEAD
+
             if (trimTimer.Elapsed >= TimeSpan.FromSeconds(10))
             {
                 ByteBufferPool.TrimExcess(1024);
                 trimTimer.Restart();
             }
-
-=======
->>>>>>> 21ed68b2
+          
             double elapsed = sw.Elapsed.TotalMilliseconds - now;
             int sleep = (int)(targetFrameTime - elapsed);
 
