--- conflicted
+++ resolved
@@ -1,942 +1,939 @@
-/*
-* ByteBuffer
-*
-* Author: Diego Guedes
-* Modified by: Andre Ferreira
-*
-* Copyright (c) Uzmi Games. Licensed under the MIT License.
-*
-* Permission is hereby granted, free of charge, to any person obtaining a copy
-* of this software and associated documentation files (the "Software"), to deal
-* in the Software without restriction, including without limitation the rights
-* to use, copy, modify, merge, publish, distribute, sublicense, and/or sell
-* copies of the Software, and to permit persons to whom the Software is
-* furnished to do so, subject to the following conditions:
-*
-* THE SOFTWARE IS PROVIDED "AS IS", WITHOUT WARRANTY OF ANY KIND, EXPRESS OR
-* IMPLIED, INCLUDING BUT NOT LIMITED TO THE WARRANTIES OF MERCHANTABILITY,
-* FITNESS FOR A PARTICULAR PURPOSE AND NONINFRINGEMENT. IN NO EVENT SHALL THE
-* AUTHORS OR COPYRIGHT HOLDERS BE LIABLE FOR ANY CLAIM, DAMAGES OR OTHER
-* LIABILITY, WHETHER IN AN ACTION OF CONTRACT, TORT OR OTHERWISE, ARISING FROM,
-* OUT OF OR IN CONNECTION WITH THE SOFTWARE OR THE USE OR OTHER DEALINGS IN THE
-* SOFTWARE.
-*/
-
-using System.Buffers;
-using System.Runtime.CompilerServices;
-using System.Xml.Serialization;
-
-public class ByteBuffer : IDisposable
-{
-    private bool Disposed = false;
-
-    public volatile bool IsDestroyed = false;
-
-    public UDPSocket Connection;
-
-    public ByteBuffer? Next;
-
-    public byte[] Data;
-
-    public int Offset;
-
-    public int Length;
-
-    public volatile int Acked;
-
-    public volatile bool Reliable;
-
-    public void Destroy()
-    {
-        if (IsDestroyed)
-            return;
-
-        ArrayPool<byte>.Shared.Return(Data);
-        Data = Array.Empty<byte>();
-        IsDestroyed = true;
-        Disposed = true;
-    }
-
-    public bool HasData
-    {
-        get { return Offset > 0; }
-    }
-
-    public ByteBuffer()
-    {
-        Data = ArrayPool<byte>.Shared.Rent(3600);
-
-        Offset = 0;
-    }
-
-    public ByteBuffer(byte[] data)
-    {
-        if (data.Length <= 0 || data.Length > 4096)
-            throw new ArgumentException("Data length must be between 1 and 4096 bytes.");
-
-        Data = data;
-        Offset = 0;
-        Length = data.Length;
-    }
-
-    public ByteBuffer(ByteBuffer other)
-    {
-        if (other == null)
-            throw new ArgumentNullException(nameof(other));
-
-        Data = ArrayPool<byte>.Shared.Rent(3600);
-        Array.Copy(other.Data, 0, Data, 0, other.Data.Length);
-
-        Offset = 0;
-        Length = other.Length;
-
-        ByteBufferPool.Release(other);
-    }
-
-    [MethodImpl(MethodImplOptions.AggressiveInlining)]
-    public void Assign(byte[] source, int length)
-    {
-        if (source == null)
-            throw new ArgumentNullException(nameof(source));
-
-        if (length <= 0 || length > source.Length)
-            throw new ArgumentOutOfRangeException(nameof(length), "Invalid length for Assign.");
-
-        if (length > Data.Length)
-            throw new InvalidOperationException($"Assigned data length ({length}) exceeds buffer capacity ({Data.Length}).");
-
-        Buffer.BlockCopy(source, 0, Data, 0, length);
-
-        Offset = 0;
-        Length = length;
-
-        ArrayPool<byte>.Shared.Return(source);
-    }
-
-    [MethodImpl(MethodImplOptions.AggressiveInlining)]
-    public byte[] GetBuffer()
-    {
-        if (Disposed)
-            throw new ObjectDisposedException("ByteBuffer");
-
-        return Data;
-    }
-
-    public void Dispose()
-    {
-        if (!Disposed)
-        {
-            Disposed = true;
-
-            if (Connection != null)
-            {
-                //if (Reliable)
-                //    Connection.EndReliable();
-                //else
-                //    Connection.EndUnreliable();
-            }
-            else
-            {
-                ByteBufferPool.Release(this);
-            }
-        }
-    }
-
-    public void Reset()
-    {
-        Offset = 0;
-        Acked = 0;
-        Reliable = false;
-        Connection = null;
-        Next = null;
-    }
-
-    [MethodImpl(MethodImplOptions.AggressiveInlining)]
-    public string ToHex()
-    {
-        if (Disposed)
-            throw new ObjectDisposedException("ByteBuffer");
-
-        uint hash = 0;
-
-        for (int i = 0; i < Offset; i++)
-            hash = (hash << 5) + hash + Data[i];
-
-        return hash.ToString("X8");
-    }
-
-    [MethodImpl(MethodImplOptions.AggressiveInlining)]
-    public uint GetHashFast()
-    {
-        if (Disposed)
-            throw new ObjectDisposedException("ByteBuffer");
-
-        uint hash = 0;
-
-        for (int i = 0; i < Offset; i++)
-            hash = (hash << 5) + hash + Data[i];
-
-        return hash;
-    }
-
-    [MethodImpl(MethodImplOptions.AggressiveInlining)]
-    public void ResetOffset()
-    {
-        Offset = 0;
-    }
-
-    [MethodImpl(MethodImplOptions.AggressiveInlining)]
-    public static ByteBuffer CreateEmptyBuffer()
-    {
-        return ByteBufferPool.Acquire();
-    }
-
-    [MethodImpl(MethodImplOptions.AggressiveInlining)]
-    public static ByteBuffer Pack(ByteBuffer buffer, ServerPacket packetType, PacketFlags flags = PacketFlags.None)
-    {
-        if (buffer == null)
-            throw new ArgumentNullException(nameof(buffer));
-
-        int payloadLength = buffer.Length;
-
-        ByteBuffer packedBuffer = ByteBuffer.CreateEmptyBuffer();
-
-        var type = buffer.Reliable ? PacketType.Reliable : PacketType.Unreliable;
-        packedBuffer.Write((byte)type);
-
-        packedBuffer.Write((byte)packetType);
-
-        packedBuffer.Write((ushort)flags);
-
-        if (payloadLength > 0)
-        {
-            if (packedBuffer.Offset + payloadLength > packedBuffer.Data.Length)
-                throw new InvalidOperationException("Payload too large for packed buffer.");
-
-            Buffer.BlockCopy(buffer.Data, 0, packedBuffer.Data, packedBuffer.Offset, payloadLength);
-            packedBuffer.Offset += payloadLength;
-            packedBuffer.Length += payloadLength;
-        }
-
-        return packedBuffer;
-    }
-
-    //Write
-
-    [MethodImpl(MethodImplOptions.AggressiveInlining)]
-    public ByteBuffer Write(byte value)
-    {
-        if (Offset + 1 > Data.Length)
-            throw new InvalidOperationException("Buffer overflow");
-
-        Data[Offset++] = value;
-        Length++;
-        return this;
-    }
-
-    [MethodImpl(MethodImplOptions.AggressiveInlining)]
-    public static uint WriteByte(byte[] data, uint offset, byte value)
-    {
-        if (offset + 1 > data.Length)
-            throw new InvalidOperationException("Buffer overflow");
-
-        data[offset] = value;
-
-        return offset + 1;
-    }
-
-    [MethodImpl(MethodImplOptions.AggressiveInlining)]
-    public static unsafe uint WriteByte(byte* data, uint offset, byte value)
-    {
-        data[offset] = value;
-        return offset + 1;
-    }
-
-    [MethodImpl(MethodImplOptions.AggressiveInlining)]
-    public ByteBuffer Write(PacketType value)
-    {
-        if (Offset + 1 > Data.Length)
-            throw new InvalidOperationException("Buffer overflow");
-
-        Data[Offset++] = (byte)value;
-        Length++;
-        return this;
-    }
-
-    [MethodImpl(MethodImplOptions.AggressiveInlining)]
-    public static uint WritePacketType(byte[] data, uint offset, PacketType value)
-    {
-        if (offset + 1 > data.Length)
-            throw new InvalidOperationException("Buffer overflow");
-
-        data[offset] = (byte)value;
-        return offset + 1;
-    }
-
-    [MethodImpl(MethodImplOptions.AggressiveInlining)]
-    public static unsafe uint WritePacketType(byte* data, uint offset, PacketType value)
-    {
-        data[offset] = (byte)value;
-        return offset + 1;
-    }
-
-    [MethodImpl(MethodImplOptions.AggressiveInlining)]
-    public ByteBuffer Write(bool value)
-    {
-        return Write((byte)(value ? 1 : 0));
-    }
-
-    [MethodImpl(MethodImplOptions.AggressiveInlining)]
-    public static uint WriteBool(byte[] data, uint offset, bool value)
-    {
-        return WriteByte(data, offset, (byte)(value ? 1 : 0));
-    }
-
-    [MethodImpl(MethodImplOptions.AggressiveInlining)]
-    public static unsafe uint WriteBool(byte* data, uint offset, bool value)
-    {
-        return WriteByte(data, offset, (byte)(value ? 1 : 0));
-    }
-
-    [MethodImpl(MethodImplOptions.AggressiveInlining)]
-    public ByteBuffer Write(int value)
-    {
-        if (Offset + 4 > Data.Length)
-            throw new InvalidOperationException("Buffer overflow");
-
-        Data[Offset++] = (byte)(value & 0xFF);
-        Data[Offset++] = (byte)((value >> 8) & 0xFF);
-        Data[Offset++] = (byte)((value >> 16) & 0xFF);
-        Data[Offset++] = (byte)((value >> 24) & 0xFF);
-        Length += 4;
-
-        return this;
-    }
-
-    [MethodImpl(MethodImplOptions.AggressiveInlining)]
-    public static uint WriteInt(byte[] data, uint offset, int value)
-    {
-        if (offset + 4 > data.Length)
-            throw new InvalidOperationException("Buffer overflow");
-
-        data[offset] = (byte)(value & 0xFF);
-        data[offset + 1] = (byte)((value >> 8) & 0xFF);
-        data[offset + 2] = (byte)((value >> 16) & 0xFF);
-        data[offset + 3] = (byte)((value >> 24) & 0xFF);
-
-        return offset + 4;
-    }
-
-    [MethodImpl(MethodImplOptions.AggressiveInlining)]
-    public static unsafe uint WriteInt(byte* data, uint offset, int value)
-    {
-        data[offset] = (byte)(value & 0xFF);
-        data[offset + 1] = (byte)((value >> 8) & 0xFF);
-        data[offset + 2] = (byte)((value >> 16) & 0xFF);
-        data[offset + 3] = (byte)((value >> 24) & 0xFF);
-        return offset + 4;
-    }
-
-    [MethodImpl(MethodImplOptions.AggressiveInlining)]
-    public ByteBuffer Write(uint value)
-    {
-        if (Offset + 4 > Data.Length)
-            throw new InvalidOperationException("Buffer overflow");
-
-        Data[Offset++] = (byte)(value & 0xFF);
-        Data[Offset++] = (byte)((value >> 8) & 0xFF);
-        Data[Offset++] = (byte)((value >> 16) & 0xFF);
-        Data[Offset++] = (byte)((value >> 24) & 0xFF);
-        Length += 4;
-
-        return this;
-    }
-
-    [MethodImpl(MethodImplOptions.AggressiveInlining)]
-    public static uint WriteUInt(byte[] data, uint offset, uint value)
-    {
-        if (offset + 4 > data.Length)
-            throw new InvalidOperationException("Buffer overflow");
-
-        data[offset] = (byte)(value & 0xFF);
-        data[offset + 1] = (byte)((value >> 8) & 0xFF);
-        data[offset + 2] = (byte)((value >> 16) & 0xFF);
-        data[offset + 3] = (byte)((value >> 24) & 0xFF);
-
-        return offset + 4;
-    }
-
-    [MethodImpl(MethodImplOptions.AggressiveInlining)]
-    public static unsafe uint WriteUInt(byte* data, uint offset, uint value)
-    {
-        data[offset] = (byte)(value & 0xFF);
-        data[offset + 1] = (byte)((value >> 8) & 0xFF);
-        data[offset + 2] = (byte)((value >> 16) & 0xFF);
-        data[offset + 3] = (byte)((value >> 24) & 0xFF);
-        return offset + 4;
-    }
-
-    [MethodImpl(MethodImplOptions.AggressiveInlining)]
-    public ByteBuffer Write(long value)
-    {
-        if (Offset + 8 > Data.Length)
-            throw new InvalidOperationException("Buffer overflow");
-
-        Data[Offset++] = (byte)(value & 0xFF);
-        Data[Offset++] = (byte)((value >> 8) & 0xFF);
-        Data[Offset++] = (byte)((value >> 16) & 0xFF);
-        Data[Offset++] = (byte)((value >> 24) & 0xFF);
-        Data[Offset++] = (byte)((value >> 32) & 0xFF);
-        Data[Offset++] = (byte)((value >> 40) & 0xFF);
-        Data[Offset++] = (byte)((value >> 48) & 0xFF);
-        Data[Offset++] = (byte)((value >> 56) & 0xFF);
-        Length += 8;
-
-        return this;
-    }
-
-    [MethodImpl(MethodImplOptions.AggressiveInlining)]
-    public static uint WriteLong(byte[] data, uint offset, long value)
-    {
-        if (offset + 8 > data.Length)
-            throw new InvalidOperationException("Buffer overflow");
-
-        data[offset] = (byte)(value & 0xFF);
-        data[offset + 1] = (byte)((value >> 8) & 0xFF);
-        data[offset + 2] = (byte)((value >> 16) & 0xFF);
-        data[offset + 3] = (byte)((value >> 24) & 0xFF);
-        data[offset + 4] = (byte)((value >> 32) & 0xFF);
-        data[offset + 5] = (byte)((value >> 40) & 0xFF);
-        data[offset + 6] = (byte)((value >> 48) & 0xFF);
-        data[offset + 7] = (byte)((value >> 56) & 0xFF);
-
-        return offset + 8;
-    }
-
-    [MethodImpl(MethodImplOptions.AggressiveInlining)]
-    public static unsafe uint WriteLong(byte* data, uint offset, long value)
-    {
-        data[offset] = (byte)(value & 0xFF);
-        data[offset + 1] = (byte)((value >> 8) & 0xFF);
-        data[offset + 2] = (byte)((value >> 16) & 0xFF);
-        data[offset + 3] = (byte)((value >> 24) & 0xFF);
-        data[offset + 4] = (byte)((value >> 32) & 0xFF);
-        data[offset + 5] = (byte)((value >> 40) & 0xFF);
-        data[offset + 6] = (byte)((value >> 48) & 0xFF);
-        data[offset + 7] = (byte)((value >> 56) & 0xFF);
-        return offset + 8;
-    }
-
-    [MethodImpl(MethodImplOptions.AggressiveInlining)]
-    public ByteBuffer Write(float value)
-    {
-        if (Offset + 4 > Data.Length)
-            throw new InvalidOperationException("Buffer overflow");
-
-        int intValue = BitConverter.SingleToInt32Bits(value);
-
-        Data[Offset++] = (byte)(intValue & 0xFF);
-        Data[Offset++] = (byte)((intValue >> 8) & 0xFF);
-        Data[Offset++] = (byte)((intValue >> 16) & 0xFF);
-        Data[Offset++] = (byte)((intValue >> 24) & 0xFF);
-
-        Length += 4;
-        return this;
-    }
-
-    [MethodImpl(MethodImplOptions.AggressiveInlining)]
-    public static uint WriteFloat(byte[] data, uint offset, float value)
-    {
-        int intValue = BitConverter.SingleToInt32Bits(value);
-        return WriteInt(data, offset, intValue);
-    }
-
-    [MethodImpl(MethodImplOptions.AggressiveInlining)]
-    public static unsafe uint WriteFloat(byte* data, uint offset, float value)
-    {
-        int intValue = BitConverter.SingleToInt32Bits(value);
-        return WriteInt(data, offset, intValue);
-    }
-
-    [MethodImpl(MethodImplOptions.AggressiveInlining)]
-    public ByteBuffer Write(string value)
-    {
-        if (value == null)
-            value = string.Empty;
-
-        var encoding = System.Text.Encoding.UTF8;
-        int maxByteCount = encoding.GetMaxByteCount(value.Length);
-
-        if (Offset + maxByteCount + 4 > Data.Length)
-            throw new InvalidOperationException("Buffer overflow");
-
-        int bytesWritten = encoding.GetBytes(
-            value.AsSpan(),
-            Data.AsSpan(Offset + 4)
-        );
-
-        Write(bytesWritten);
-
-        Offset += bytesWritten;
-        Length += bytesWritten;
-
-        return this;
-    }
-
-    [MethodImpl(MethodImplOptions.AggressiveInlining)]
-    public static uint WriteString(byte[] data, uint offset, string value)
-    {
-        if (value == null)
-            value = string.Empty;
-
-        var encoding = System.Text.Encoding.UTF8;
-        int byteCount = encoding.GetByteCount(value);
-
-        if (offset + 4 + byteCount > data.Length)
-            throw new InvalidOperationException("Buffer overflow");
-
-        offset = WriteInt(data, offset, byteCount);
-
-        encoding.GetBytes(value, 0, value.Length, data, (int)offset);
-
-        return offset + (uint)byteCount;
-    }
-
-    [MethodImpl(MethodImplOptions.AggressiveInlining)]
-    public static unsafe uint WriteString(byte* data, uint offset, string value)
-    {
-        if (value == null)
-            value = string.Empty;
-
-        var encoding = System.Text.Encoding.UTF8;
-        int byteCount = encoding.GetByteCount(value);
-
-        offset = WriteInt(data, offset, byteCount);
-
-        fixed (char* c = value)
-        {
-<<<<<<< HEAD
-            encoding.GetBytes(c, value.Length, new Span<byte>(data + offset, byteCount));
-=======
-            var charSpan = new ReadOnlySpan<char>(c, value.Length);
-            var byteSpan = new Span<byte>(data + offset, byteCount);
-
-            int written = encoding.GetBytes(charSpan, byteSpan);
-            if (written != byteCount)
-                throw new InvalidOperationException("Mismatch in bytes written during UTF8 encoding.");
->>>>>>> d62e9c9c
-        }
-
-        return offset + (uint)byteCount;
-    }
-
-    [MethodImpl(MethodImplOptions.AggressiveInlining)]
-    public ByteBuffer Write(ushort value)
-    {
-        if (Offset + 2 > Data.Length)
-            throw new InvalidOperationException("Buffer overflow");
-
-        Data[Offset++] = (byte)(value & 0xFF);
-        Data[Offset++] = (byte)((value >> 8) & 0xFF);
-        Length += 2;
-
-        return this;
-    }
-
-    [MethodImpl(MethodImplOptions.AggressiveInlining)]
-    public static uint WriteUShort(byte[] data, uint offset, ushort value)
-    {
-        if (offset + 2 > data.Length)
-            throw new InvalidOperationException("Buffer overflow");
-
-        data[offset] = (byte)(value & 0xFF);
-        data[offset + 1] = (byte)((value >> 8) & 0xFF);
-
-        return offset + 2;
-    }
-
-    [MethodImpl(MethodImplOptions.AggressiveInlining)]
-    public static unsafe uint WriteUShort(byte* data, uint offset, ushort value)
-    {
-        data[offset] = (byte)(value & 0xFF);
-        data[offset + 1] = (byte)((value >> 8) & 0xFF);
-        return offset + 2;
-    }
-
-    [MethodImpl(MethodImplOptions.AggressiveInlining)]
-    public ByteBuffer Write(FVector value)
-    {
-        Write((int)value.X);
-        Write((int)value.Y);
-        Write((int)value.Z);
-
-        return this;
-    }
-
-    [MethodImpl(MethodImplOptions.AggressiveInlining)]
-    public static uint WriteFVector(byte[] data, uint offset, FVector value)
-    {
-        offset = WriteInt(data, offset, (int)value.X);
-        offset = WriteInt(data, offset, (int)value.Y);
-        offset = WriteInt(data, offset, (int)value.Z);
-        return offset;
-    }
-
-    [MethodImpl(MethodImplOptions.AggressiveInlining)]
-    public static unsafe uint WriteFVector(byte* data, uint offset, FVector value)
-    {
-        offset = WriteInt(data, offset, (int)value.X);
-        offset = WriteInt(data, offset, (int)value.Y);
-        offset = WriteInt(data, offset, (int)value.Z);
-        return offset;
-    }
-
-    [MethodImpl(MethodImplOptions.AggressiveInlining)]
-    public ByteBuffer Write(FRotator value)
-    {
-        Write((int)value.Pitch);
-        Write((int)value.Yaw);
-        Write((int)value.Roll);
-
-        return this;
-    }
-
-    [MethodImpl(MethodImplOptions.AggressiveInlining)]
-    public static uint WriteFRotator(byte[] data, uint offset, FRotator value)
-    {
-        offset = WriteInt(data, offset, (int)value.Pitch);
-        offset = WriteInt(data, offset, (int)value.Yaw);
-        offset = WriteInt(data, offset, (int)value.Roll);
-        return offset;
-    }
-
-    [MethodImpl(MethodImplOptions.AggressiveInlining)]
-    public static unsafe uint WriteFRotator(byte* data, uint offset, FRotator value)
-    {
-        offset = WriteInt(data, offset, (int)value.Pitch);
-        offset = WriteInt(data, offset, (int)value.Yaw);
-        offset = WriteInt(data, offset, (int)value.Roll);
-        return offset;
-    }
-
-    //Read
-
-    [MethodImpl(MethodImplOptions.AggressiveInlining)]
-    public T Read<T>()
-    {
-        if (typeof(T) == typeof(byte))
-            return (T)(object)ReadByte();
-        else if (typeof(T) == typeof(int))
-            return (T)(object)ReadInt();
-        else if (typeof(T) == typeof(float))
-            return (T)(object)ReadFloat();
-        else if (typeof(T) == typeof(long))
-            return (T)(object)ReadLong();
-        else if (typeof(T) == typeof(bool))
-            return (T)(object)ReadBool();
-        else if (typeof(T) == typeof(string))
-            return (T)(object)ReadString();
-        else if (typeof(T) == typeof(FVector))
-            return (T)(object)ReadFVector();
-        else if (typeof(T) == typeof(FRotator))
-            return (T)(object)ReadFRotator();
-        else if (typeof(T).IsEnum && Enum.GetUnderlyingType(typeof(T)) == typeof(byte))
-            return (T)(object)ReadByte();
-        else
-            throw new NotSupportedException($"Type '{typeof(T)}' is not supported");
-    }
-
-    [MethodImpl(MethodImplOptions.AggressiveInlining)]
-    public void Read(byte[] buffer, int offset, int count)
-    {
-        if (Offset + count > Length)
-            throw new InvalidOperationException("Insufficient data to read bytes");
-
-        Buffer.BlockCopy(Data, Offset, buffer, offset, count);
-        Offset += count;
-    }
-
-    [MethodImpl(MethodImplOptions.AggressiveInlining)]
-    public PacketType ReadPacketType()
-    {
-        return (PacketType)ReadByte();
-    }
-
-    [MethodImpl(MethodImplOptions.AggressiveInlining)]
-    public byte ReadByte()
-    {
-        if (Offset + 1 > Data.Length)
-            throw new InvalidOperationException("Buffer underflow");
-
-        return Data[Offset++];
-    }
-
-    [MethodImpl(MethodImplOptions.AggressiveInlining)]
-    public static byte ReadByte(byte[] data, int offset, int len)
-    {
-        if (offset + 1 > len)
-            throw new InvalidOperationException("Buffer underflow");
-
-        return data[offset];
-    }
-
-    [MethodImpl(MethodImplOptions.AggressiveInlining)]
-    public bool ReadBool()
-    {
-        return ReadByte() != 0;
-    }
-
-    [MethodImpl(MethodImplOptions.AggressiveInlining)]
-    public static bool ReadBool(byte[] data, int offset, int len)
-    {
-        return ReadByte(data, offset, len) != 0;
-    }
-
-    [MethodImpl(MethodImplOptions.AggressiveInlining)]
-    public int ReadInt()
-    {
-        if (Offset + 4 > Data.Length)
-            throw new InvalidOperationException("Buffer underflow");
-
-        int value =
-            Data[Offset] |
-            (Data[Offset + 1] << 8) |
-            (Data[Offset + 2] << 16) |
-            (Data[Offset + 3] << 24);
-
-        Offset += 4;
-        return value;
-    }
-
-    [MethodImpl(MethodImplOptions.AggressiveInlining)]
-    public static int ReadInt(byte[] data, int offset, int len)
-    {
-        if (offset + 4 > len)
-            throw new InvalidOperationException("Buffer underflow");
-
-        int value =
-            data[offset] |
-            (data[offset + 1] << 8) |
-            (data[offset + 2] << 16) |
-            (data[offset + 3] << 24);
-
-        return value;
-    }
-
-    [MethodImpl(MethodImplOptions.AggressiveInlining)]
-    public uint ReadUInt()
-    {
-        if (Offset + 4 > Data.Length)
-            throw new InvalidOperationException("Buffer underflow");
-
-        uint value =
-            (uint)Data[Offset] |
-            ((uint)Data[Offset + 1] << 8) |
-            ((uint)Data[Offset + 2] << 16) |
-            ((uint)Data[Offset + 3] << 24);
-
-        Offset += 4;
-        return value;
-    }
-
-    [MethodImpl(MethodImplOptions.AggressiveInlining)]
-    public static uint ReadUInt(byte[] data, int offset, int len)
-    {
-        if (offset + 4 > len)
-            throw new InvalidOperationException("Buffer underflow");
-
-        uint value =
-            (uint)data[offset] |
-            ((uint)data[offset + 1] << 8) |
-            ((uint)data[offset + 2] << 16) |
-            ((uint)data[offset + 3] << 24);
-
-        return value;
-    }
-
-    [MethodImpl(MethodImplOptions.AggressiveInlining)]
-    public long ReadLong()
-    {
-        if (Offset + 8 > Data.Length)
-            throw new InvalidOperationException("Buffer underflow");
-
-        long value =
-            (long)Data[Offset] |
-            ((long)Data[Offset + 1] << 8) |
-            ((long)Data[Offset + 2] << 16) |
-            ((long)Data[Offset + 3] << 24) |
-            ((long)Data[Offset + 4] << 32) |
-            ((long)Data[Offset + 5] << 40) |
-            ((long)Data[Offset + 6] << 48) |
-            ((long)Data[Offset + 7] << 56);
-
-        Offset += 8;
-        return value;
-    }
-
-    [MethodImpl(MethodImplOptions.AggressiveInlining)]
-    public static long ReadLong(byte[] data, int offset, int len)
-    {
-        if (offset + 8 > len)
-            throw new InvalidOperationException("Buffer underflow");
-
-        long value =
-            (long)data[offset] |
-            ((long)data[offset + 1] << 8) |
-            ((long)data[offset + 2] << 16) |
-            ((long)data[offset + 3] << 24) |
-            ((long)data[offset + 4] << 32) |
-            ((long)data[offset + 5] << 40) |
-            ((long)data[offset + 6] << 48) |
-            ((long)data[offset + 7] << 56);
-
-        return value;
-    }
-
-    [MethodImpl(MethodImplOptions.AggressiveInlining)]
-    public float ReadFloat()
-    {
-        int intValue = ReadInt();
-        return BitConverter.Int32BitsToSingle(intValue);
-    }
-
-    [MethodImpl(MethodImplOptions.AggressiveInlining)]
-    public static float ReadFloat(byte[] data, int offset, int len)
-    {
-        int intValue = ReadInt(data, offset, len);
-        return BitConverter.Int32BitsToSingle(intValue);
-    }
-
-    [MethodImpl(MethodImplOptions.AggressiveInlining)]
-    public string ReadString()
-    {
-        int len = ReadInt();
-
-        if (Offset + len > Data.Length)
-            throw new InvalidOperationException("Buffer underflow");
-
-        string value = System.Text.Encoding.UTF8.GetString(Data, Offset, len);
-        Offset += len;
-        return value;
-    }
-
-    [MethodImpl(MethodImplOptions.AggressiveInlining)]
-    public static string ReadString(byte[] data, int offset, int len, out int bytesRead)
-    {
-        if (offset + 4 > len)
-            throw new InvalidOperationException("Buffer underflow while reading string length.");
-
-        int strLen =
-            data[offset] |
-            (data[offset + 1] << 8) |
-            (data[offset + 2] << 16) |
-            (data[offset + 3] << 24);
-
-        if (offset + 4 + strLen > len)
-            throw new InvalidOperationException("Buffer underflow while reading string data.");
-
-        string value = System.Text.Encoding.UTF8.GetString(data, offset + 4, strLen);
-        bytesRead = 4 + strLen;
-
-        return value;
-    }
-
-    [MethodImpl(MethodImplOptions.AggressiveInlining)]
-    public ushort ReadUShort()
-    {
-        if (Offset + 2 > Data.Length)
-            throw new InvalidOperationException("Buffer underflow");
-
-        ushort value = (ushort)(
-            Data[Offset] |
-            (Data[Offset + 1] << 8)
-        );
-
-        Offset += 2;
-        return value;
-    }
-
-    [MethodImpl(MethodImplOptions.AggressiveInlining)]
-    public static ushort ReadUShort(byte[] data, int offset, int len)
-    {
-        if (offset + 2 > len)
-            throw new InvalidOperationException("Buffer underflow");
-
-        ushort value = (ushort)(
-            data[offset] |
-            (data[offset + 1] << 8)
-        );
-
-        return value;
-    }
-
-    [MethodImpl(MethodImplOptions.AggressiveInlining)]
-    public FVector ReadFVector()
-    {
-        float x = (float)ReadInt();
-        float y = (float)ReadInt();
-        float z = (float)ReadInt();
-        return new FVector(x, y, z);
-    }
-
-    [MethodImpl(MethodImplOptions.AggressiveInlining)]
-    public static FVector ReadFVector(byte[] data, int offset, int len)
-    {
-        float x = ReadFloat(data, offset, len);
-        float y = ReadFloat(data, offset + 4, len);
-        float z = ReadFloat(data, offset + 8, len);
-        return new FVector(x, y, z);
-    }
-
-    [MethodImpl(MethodImplOptions.AggressiveInlining)]
-    public FRotator ReadFRotator()
-    {
-        float pitch = (float)ReadInt();
-        float yaw = (float)ReadInt();
-        float roll = (float)ReadInt();
-        return new FRotator(pitch, yaw, roll);
-    }
-
-    [MethodImpl(MethodImplOptions.AggressiveInlining)]
-    public static FRotator ReadFRotator(byte[] data, int offset, int len)
-    {
-        float pitch = ReadFloat(data, offset, len);
-        float yaw = ReadFloat(data, offset + 4, len);
-        float roll = ReadFloat(data, offset + 8, len);
-        return new FRotator(pitch, yaw, roll);
-    }
-
-    [MethodImpl(MethodImplOptions.AggressiveInlining)]
-    public uint ReadSign()
-    {
-        if (Length < 4)
-            throw new InvalidOperationException("Buffer too small to contain CRC32C signature.");
-
-        int index = Length - 4;
-
-        uint value =
-            (uint)Data[index] |
-            ((uint)Data[index + 1] << 8) |
-            ((uint)Data[index + 2] << 16) |
-            ((uint)Data[index + 3] << 24);
-
-        return value;
-    }
-
-    [MethodImpl(MethodImplOptions.AggressiveInlining)]
-    public static uint ReadSign(byte[] data, int len)
-    {
-        if (len < 4)
-            throw new InvalidOperationException("Buffer too small to contain CRC32C signature.");
-
-        int index = len - 4;
-
-        uint value =
-            (uint)data[index] |
-            ((uint)data[index + 1] << 8) |
-            ((uint)data[index + 2] << 16) |
-            ((uint)data[index + 3] << 24);
-
-        return value;
-    }
-}+/*
+* ByteBuffer
+*
+* Author: Diego Guedes
+* Modified by: Andre Ferreira
+*
+* Copyright (c) Uzmi Games. Licensed under the MIT License.
+*
+* Permission is hereby granted, free of charge, to any person obtaining a copy
+* of this software and associated documentation files (the "Software"), to deal
+* in the Software without restriction, including without limitation the rights
+* to use, copy, modify, merge, publish, distribute, sublicense, and/or sell
+* copies of the Software, and to permit persons to whom the Software is
+* furnished to do so, subject to the following conditions:
+*
+* THE SOFTWARE IS PROVIDED "AS IS", WITHOUT WARRANTY OF ANY KIND, EXPRESS OR
+* IMPLIED, INCLUDING BUT NOT LIMITED TO THE WARRANTIES OF MERCHANTABILITY,
+* FITNESS FOR A PARTICULAR PURPOSE AND NONINFRINGEMENT. IN NO EVENT SHALL THE
+* AUTHORS OR COPYRIGHT HOLDERS BE LIABLE FOR ANY CLAIM, DAMAGES OR OTHER
+* LIABILITY, WHETHER IN AN ACTION OF CONTRACT, TORT OR OTHERWISE, ARISING FROM,
+* OUT OF OR IN CONNECTION WITH THE SOFTWARE OR THE USE OR OTHER DEALINGS IN THE
+* SOFTWARE.
+*/
+
+using System.Buffers;
+using System.Runtime.CompilerServices;
+using System.Xml.Serialization;
+
+public class ByteBuffer : IDisposable
+{
+    private bool Disposed = false;
+
+    public volatile bool IsDestroyed = false;
+
+    public UDPSocket Connection;
+
+    public ByteBuffer? Next;
+
+    public byte[] Data;
+
+    public int Offset;
+
+    public int Length;
+
+    public volatile int Acked;
+
+    public volatile bool Reliable;
+
+    public void Destroy()
+    {
+        if (IsDestroyed)
+            return;
+
+        ArrayPool<byte>.Shared.Return(Data);
+        Data = Array.Empty<byte>();
+        IsDestroyed = true;
+        Disposed = true;
+    }
+
+    public bool HasData
+    {
+        get { return Offset > 0; }
+    }
+
+    public ByteBuffer()
+    {
+        Data = ArrayPool<byte>.Shared.Rent(3600);
+
+        Offset = 0;
+    }
+
+    public ByteBuffer(byte[] data)
+    {
+        if (data.Length <= 0 || data.Length > 4096)
+            throw new ArgumentException("Data length must be between 1 and 4096 bytes.");
+
+        Data = data;
+        Offset = 0;
+        Length = data.Length;
+    }
+
+    public ByteBuffer(ByteBuffer other)
+    {
+        if (other == null)
+            throw new ArgumentNullException(nameof(other));
+
+        Data = ArrayPool<byte>.Shared.Rent(3600);
+        Array.Copy(other.Data, 0, Data, 0, other.Data.Length);
+
+        Offset = 0;
+        Length = other.Length;
+
+        ByteBufferPool.Release(other);
+    }
+
+    [MethodImpl(MethodImplOptions.AggressiveInlining)]
+    public void Assign(byte[] source, int length)
+    {
+        if (source == null)
+            throw new ArgumentNullException(nameof(source));
+
+        if (length <= 0 || length > source.Length)
+            throw new ArgumentOutOfRangeException(nameof(length), "Invalid length for Assign.");
+
+        if (length > Data.Length)
+            throw new InvalidOperationException($"Assigned data length ({length}) exceeds buffer capacity ({Data.Length}).");
+
+        Buffer.BlockCopy(source, 0, Data, 0, length);
+
+        Offset = 0;
+        Length = length;
+
+        ArrayPool<byte>.Shared.Return(source);
+    }
+
+    [MethodImpl(MethodImplOptions.AggressiveInlining)]
+    public byte[] GetBuffer()
+    {
+        if (Disposed)
+            throw new ObjectDisposedException("ByteBuffer");
+
+        return Data;
+    }
+
+    public void Dispose()
+    {
+        if (!Disposed)
+        {
+            Disposed = true;
+
+            if (Connection != null)
+            {
+                //if (Reliable)
+                //    Connection.EndReliable();
+                //else
+                //    Connection.EndUnreliable();
+            }
+            else
+            {
+                ByteBufferPool.Release(this);
+            }
+        }
+    }
+
+    public void Reset()
+    {
+        Offset = 0;
+        Acked = 0;
+        Reliable = false;
+        Connection = null;
+        Next = null;
+    }
+
+    [MethodImpl(MethodImplOptions.AggressiveInlining)]
+    public string ToHex()
+    {
+        if (Disposed)
+            throw new ObjectDisposedException("ByteBuffer");
+
+        uint hash = 0;
+
+        for (int i = 0; i < Offset; i++)
+            hash = (hash << 5) + hash + Data[i];
+
+        return hash.ToString("X8");
+    }
+
+    [MethodImpl(MethodImplOptions.AggressiveInlining)]
+    public uint GetHashFast()
+    {
+        if (Disposed)
+            throw new ObjectDisposedException("ByteBuffer");
+
+        uint hash = 0;
+
+        for (int i = 0; i < Offset; i++)
+            hash = (hash << 5) + hash + Data[i];
+
+        return hash;
+    }
+
+    [MethodImpl(MethodImplOptions.AggressiveInlining)]
+    public void ResetOffset()
+    {
+        Offset = 0;
+    }
+
+    [MethodImpl(MethodImplOptions.AggressiveInlining)]
+    public static ByteBuffer CreateEmptyBuffer()
+    {
+        return ByteBufferPool.Acquire();
+    }
+
+    [MethodImpl(MethodImplOptions.AggressiveInlining)]
+    public static ByteBuffer Pack(ByteBuffer buffer, ServerPacket packetType, PacketFlags flags = PacketFlags.None)
+    {
+        if (buffer == null)
+            throw new ArgumentNullException(nameof(buffer));
+
+        int payloadLength = buffer.Length;
+
+        ByteBuffer packedBuffer = ByteBuffer.CreateEmptyBuffer();
+
+        var type = buffer.Reliable ? PacketType.Reliable : PacketType.Unreliable;
+        packedBuffer.Write((byte)type);
+
+        packedBuffer.Write((byte)packetType);
+
+        packedBuffer.Write((ushort)flags);
+
+        if (payloadLength > 0)
+        {
+            if (packedBuffer.Offset + payloadLength > packedBuffer.Data.Length)
+                throw new InvalidOperationException("Payload too large for packed buffer.");
+
+            Buffer.BlockCopy(buffer.Data, 0, packedBuffer.Data, packedBuffer.Offset, payloadLength);
+            packedBuffer.Offset += payloadLength;
+            packedBuffer.Length += payloadLength;
+        }
+
+        return packedBuffer;
+    }
+
+    //Write
+
+    [MethodImpl(MethodImplOptions.AggressiveInlining)]
+    public ByteBuffer Write(byte value)
+    {
+        if (Offset + 1 > Data.Length)
+            throw new InvalidOperationException("Buffer overflow");
+
+        Data[Offset++] = value;
+        Length++;
+        return this;
+    }
+
+    [MethodImpl(MethodImplOptions.AggressiveInlining)]
+    public static uint WriteByte(byte[] data, uint offset, byte value)
+    {
+        if (offset + 1 > data.Length)
+            throw new InvalidOperationException("Buffer overflow");
+
+        data[offset] = value;
+
+        return offset + 1;
+    }
+
+    [MethodImpl(MethodImplOptions.AggressiveInlining)]
+    public static unsafe uint WriteByte(byte* data, uint offset, byte value)
+    {
+        data[offset] = value;
+        return offset + 1;
+    }
+
+    [MethodImpl(MethodImplOptions.AggressiveInlining)]
+    public ByteBuffer Write(PacketType value)
+    {
+        if (Offset + 1 > Data.Length)
+            throw new InvalidOperationException("Buffer overflow");
+
+        Data[Offset++] = (byte)value;
+        Length++;
+        return this;
+    }
+
+    [MethodImpl(MethodImplOptions.AggressiveInlining)]
+    public static uint WritePacketType(byte[] data, uint offset, PacketType value)
+    {
+        if (offset + 1 > data.Length)
+            throw new InvalidOperationException("Buffer overflow");
+
+        data[offset] = (byte)value;
+        return offset + 1;
+    }
+
+    [MethodImpl(MethodImplOptions.AggressiveInlining)]
+    public static unsafe uint WritePacketType(byte* data, uint offset, PacketType value)
+    {
+        data[offset] = (byte)value;
+        return offset + 1;
+    }
+
+    [MethodImpl(MethodImplOptions.AggressiveInlining)]
+    public ByteBuffer Write(bool value)
+    {
+        return Write((byte)(value ? 1 : 0));
+    }
+
+    [MethodImpl(MethodImplOptions.AggressiveInlining)]
+    public static uint WriteBool(byte[] data, uint offset, bool value)
+    {
+        return WriteByte(data, offset, (byte)(value ? 1 : 0));
+    }
+
+    [MethodImpl(MethodImplOptions.AggressiveInlining)]
+    public static unsafe uint WriteBool(byte* data, uint offset, bool value)
+    {
+        return WriteByte(data, offset, (byte)(value ? 1 : 0));
+    }
+
+    [MethodImpl(MethodImplOptions.AggressiveInlining)]
+    public ByteBuffer Write(int value)
+    {
+        if (Offset + 4 > Data.Length)
+            throw new InvalidOperationException("Buffer overflow");
+
+        Data[Offset++] = (byte)(value & 0xFF);
+        Data[Offset++] = (byte)((value >> 8) & 0xFF);
+        Data[Offset++] = (byte)((value >> 16) & 0xFF);
+        Data[Offset++] = (byte)((value >> 24) & 0xFF);
+        Length += 4;
+
+        return this;
+    }
+
+    [MethodImpl(MethodImplOptions.AggressiveInlining)]
+    public static uint WriteInt(byte[] data, uint offset, int value)
+    {
+        if (offset + 4 > data.Length)
+            throw new InvalidOperationException("Buffer overflow");
+
+        data[offset] = (byte)(value & 0xFF);
+        data[offset + 1] = (byte)((value >> 8) & 0xFF);
+        data[offset + 2] = (byte)((value >> 16) & 0xFF);
+        data[offset + 3] = (byte)((value >> 24) & 0xFF);
+
+        return offset + 4;
+    }
+
+    [MethodImpl(MethodImplOptions.AggressiveInlining)]
+    public static unsafe uint WriteInt(byte* data, uint offset, int value)
+    {
+        data[offset] = (byte)(value & 0xFF);
+        data[offset + 1] = (byte)((value >> 8) & 0xFF);
+        data[offset + 2] = (byte)((value >> 16) & 0xFF);
+        data[offset + 3] = (byte)((value >> 24) & 0xFF);
+        return offset + 4;
+    }
+
+    [MethodImpl(MethodImplOptions.AggressiveInlining)]
+    public ByteBuffer Write(uint value)
+    {
+        if (Offset + 4 > Data.Length)
+            throw new InvalidOperationException("Buffer overflow");
+
+        Data[Offset++] = (byte)(value & 0xFF);
+        Data[Offset++] = (byte)((value >> 8) & 0xFF);
+        Data[Offset++] = (byte)((value >> 16) & 0xFF);
+        Data[Offset++] = (byte)((value >> 24) & 0xFF);
+        Length += 4;
+
+        return this;
+    }
+
+    [MethodImpl(MethodImplOptions.AggressiveInlining)]
+    public static uint WriteUInt(byte[] data, uint offset, uint value)
+    {
+        if (offset + 4 > data.Length)
+            throw new InvalidOperationException("Buffer overflow");
+
+        data[offset] = (byte)(value & 0xFF);
+        data[offset + 1] = (byte)((value >> 8) & 0xFF);
+        data[offset + 2] = (byte)((value >> 16) & 0xFF);
+        data[offset + 3] = (byte)((value >> 24) & 0xFF);
+
+        return offset + 4;
+    }
+
+    [MethodImpl(MethodImplOptions.AggressiveInlining)]
+    public static unsafe uint WriteUInt(byte* data, uint offset, uint value)
+    {
+        data[offset] = (byte)(value & 0xFF);
+        data[offset + 1] = (byte)((value >> 8) & 0xFF);
+        data[offset + 2] = (byte)((value >> 16) & 0xFF);
+        data[offset + 3] = (byte)((value >> 24) & 0xFF);
+        return offset + 4;
+    }
+
+    [MethodImpl(MethodImplOptions.AggressiveInlining)]
+    public ByteBuffer Write(long value)
+    {
+        if (Offset + 8 > Data.Length)
+            throw new InvalidOperationException("Buffer overflow");
+
+        Data[Offset++] = (byte)(value & 0xFF);
+        Data[Offset++] = (byte)((value >> 8) & 0xFF);
+        Data[Offset++] = (byte)((value >> 16) & 0xFF);
+        Data[Offset++] = (byte)((value >> 24) & 0xFF);
+        Data[Offset++] = (byte)((value >> 32) & 0xFF);
+        Data[Offset++] = (byte)((value >> 40) & 0xFF);
+        Data[Offset++] = (byte)((value >> 48) & 0xFF);
+        Data[Offset++] = (byte)((value >> 56) & 0xFF);
+        Length += 8;
+
+        return this;
+    }
+
+    [MethodImpl(MethodImplOptions.AggressiveInlining)]
+    public static uint WriteLong(byte[] data, uint offset, long value)
+    {
+        if (offset + 8 > data.Length)
+            throw new InvalidOperationException("Buffer overflow");
+
+        data[offset] = (byte)(value & 0xFF);
+        data[offset + 1] = (byte)((value >> 8) & 0xFF);
+        data[offset + 2] = (byte)((value >> 16) & 0xFF);
+        data[offset + 3] = (byte)((value >> 24) & 0xFF);
+        data[offset + 4] = (byte)((value >> 32) & 0xFF);
+        data[offset + 5] = (byte)((value >> 40) & 0xFF);
+        data[offset + 6] = (byte)((value >> 48) & 0xFF);
+        data[offset + 7] = (byte)((value >> 56) & 0xFF);
+
+        return offset + 8;
+    }
+
+    [MethodImpl(MethodImplOptions.AggressiveInlining)]
+    public static unsafe uint WriteLong(byte* data, uint offset, long value)
+    {
+        data[offset] = (byte)(value & 0xFF);
+        data[offset + 1] = (byte)((value >> 8) & 0xFF);
+        data[offset + 2] = (byte)((value >> 16) & 0xFF);
+        data[offset + 3] = (byte)((value >> 24) & 0xFF);
+        data[offset + 4] = (byte)((value >> 32) & 0xFF);
+        data[offset + 5] = (byte)((value >> 40) & 0xFF);
+        data[offset + 6] = (byte)((value >> 48) & 0xFF);
+        data[offset + 7] = (byte)((value >> 56) & 0xFF);
+        return offset + 8;
+    }
+
+    [MethodImpl(MethodImplOptions.AggressiveInlining)]
+    public ByteBuffer Write(float value)
+    {
+        if (Offset + 4 > Data.Length)
+            throw new InvalidOperationException("Buffer overflow");
+
+        int intValue = BitConverter.SingleToInt32Bits(value);
+
+        Data[Offset++] = (byte)(intValue & 0xFF);
+        Data[Offset++] = (byte)((intValue >> 8) & 0xFF);
+        Data[Offset++] = (byte)((intValue >> 16) & 0xFF);
+        Data[Offset++] = (byte)((intValue >> 24) & 0xFF);
+
+        Length += 4;
+        return this;
+    }
+
+    [MethodImpl(MethodImplOptions.AggressiveInlining)]
+    public static uint WriteFloat(byte[] data, uint offset, float value)
+    {
+        int intValue = BitConverter.SingleToInt32Bits(value);
+        return WriteInt(data, offset, intValue);
+    }
+
+    [MethodImpl(MethodImplOptions.AggressiveInlining)]
+    public static unsafe uint WriteFloat(byte* data, uint offset, float value)
+    {
+        int intValue = BitConverter.SingleToInt32Bits(value);
+        return WriteInt(data, offset, intValue);
+    }
+
+    [MethodImpl(MethodImplOptions.AggressiveInlining)]
+    public ByteBuffer Write(string value)
+    {
+        if (value == null)
+            value = string.Empty;
+
+        var encoding = System.Text.Encoding.UTF8;
+        int maxByteCount = encoding.GetMaxByteCount(value.Length);
+
+        if (Offset + maxByteCount + 4 > Data.Length)
+            throw new InvalidOperationException("Buffer overflow");
+
+        int bytesWritten = encoding.GetBytes(
+            value.AsSpan(),
+            Data.AsSpan(Offset + 4)
+        );
+
+        Write(bytesWritten);
+
+        Offset += bytesWritten;
+        Length += bytesWritten;
+
+        return this;
+    }
+
+    [MethodImpl(MethodImplOptions.AggressiveInlining)]
+    public static uint WriteString(byte[] data, uint offset, string value)
+    {
+        if (value == null)
+            value = string.Empty;
+
+        var encoding = System.Text.Encoding.UTF8;
+        int byteCount = encoding.GetByteCount(value);
+
+        if (offset + 4 + byteCount > data.Length)
+            throw new InvalidOperationException("Buffer overflow");
+
+        offset = WriteInt(data, offset, byteCount);
+
+        encoding.GetBytes(value, 0, value.Length, data, (int)offset);
+
+        return offset + (uint)byteCount;
+    }
+
+    [MethodImpl(MethodImplOptions.AggressiveInlining)]
+    public static unsafe uint WriteString(byte* data, uint offset, string value)
+    {
+        if (value == null)
+            value = string.Empty;
+
+        var encoding = System.Text.Encoding.UTF8;
+        int byteCount = encoding.GetByteCount(value);
+
+        offset = WriteInt(data, offset, byteCount);
+
+        fixed (char* c = value)
+        {
+            var charSpan = new ReadOnlySpan<char>(c, value.Length);
+            var byteSpan = new Span<byte>(data + offset, byteCount);
+
+            int written = encoding.GetBytes(charSpan, byteSpan);
+            
+            if (written != byteCount)
+                throw new InvalidOperationException("Mismatch in bytes written during UTF8 encoding.");
+        }
+
+        return offset + (uint)byteCount;
+    }
+
+    [MethodImpl(MethodImplOptions.AggressiveInlining)]
+    public ByteBuffer Write(ushort value)
+    {
+        if (Offset + 2 > Data.Length)
+            throw new InvalidOperationException("Buffer overflow");
+
+        Data[Offset++] = (byte)(value & 0xFF);
+        Data[Offset++] = (byte)((value >> 8) & 0xFF);
+        Length += 2;
+
+        return this;
+    }
+
+    [MethodImpl(MethodImplOptions.AggressiveInlining)]
+    public static uint WriteUShort(byte[] data, uint offset, ushort value)
+    {
+        if (offset + 2 > data.Length)
+            throw new InvalidOperationException("Buffer overflow");
+
+        data[offset] = (byte)(value & 0xFF);
+        data[offset + 1] = (byte)((value >> 8) & 0xFF);
+
+        return offset + 2;
+    }
+
+    [MethodImpl(MethodImplOptions.AggressiveInlining)]
+    public static unsafe uint WriteUShort(byte* data, uint offset, ushort value)
+    {
+        data[offset] = (byte)(value & 0xFF);
+        data[offset + 1] = (byte)((value >> 8) & 0xFF);
+        return offset + 2;
+    }
+
+    [MethodImpl(MethodImplOptions.AggressiveInlining)]
+    public ByteBuffer Write(FVector value)
+    {
+        Write((int)value.X);
+        Write((int)value.Y);
+        Write((int)value.Z);
+
+        return this;
+    }
+
+    [MethodImpl(MethodImplOptions.AggressiveInlining)]
+    public static uint WriteFVector(byte[] data, uint offset, FVector value)
+    {
+        offset = WriteInt(data, offset, (int)value.X);
+        offset = WriteInt(data, offset, (int)value.Y);
+        offset = WriteInt(data, offset, (int)value.Z);
+        return offset;
+    }
+
+    [MethodImpl(MethodImplOptions.AggressiveInlining)]
+    public static unsafe uint WriteFVector(byte* data, uint offset, FVector value)
+    {
+        offset = WriteInt(data, offset, (int)value.X);
+        offset = WriteInt(data, offset, (int)value.Y);
+        offset = WriteInt(data, offset, (int)value.Z);
+        return offset;
+    }
+
+    [MethodImpl(MethodImplOptions.AggressiveInlining)]
+    public ByteBuffer Write(FRotator value)
+    {
+        Write((int)value.Pitch);
+        Write((int)value.Yaw);
+        Write((int)value.Roll);
+
+        return this;
+    }
+
+    [MethodImpl(MethodImplOptions.AggressiveInlining)]
+    public static uint WriteFRotator(byte[] data, uint offset, FRotator value)
+    {
+        offset = WriteInt(data, offset, (int)value.Pitch);
+        offset = WriteInt(data, offset, (int)value.Yaw);
+        offset = WriteInt(data, offset, (int)value.Roll);
+        return offset;
+    }
+
+    [MethodImpl(MethodImplOptions.AggressiveInlining)]
+    public static unsafe uint WriteFRotator(byte* data, uint offset, FRotator value)
+    {
+        offset = WriteInt(data, offset, (int)value.Pitch);
+        offset = WriteInt(data, offset, (int)value.Yaw);
+        offset = WriteInt(data, offset, (int)value.Roll);
+        return offset;
+    }
+
+    //Read
+
+    [MethodImpl(MethodImplOptions.AggressiveInlining)]
+    public T Read<T>()
+    {
+        if (typeof(T) == typeof(byte))
+            return (T)(object)ReadByte();
+        else if (typeof(T) == typeof(int))
+            return (T)(object)ReadInt();
+        else if (typeof(T) == typeof(float))
+            return (T)(object)ReadFloat();
+        else if (typeof(T) == typeof(long))
+            return (T)(object)ReadLong();
+        else if (typeof(T) == typeof(bool))
+            return (T)(object)ReadBool();
+        else if (typeof(T) == typeof(string))
+            return (T)(object)ReadString();
+        else if (typeof(T) == typeof(FVector))
+            return (T)(object)ReadFVector();
+        else if (typeof(T) == typeof(FRotator))
+            return (T)(object)ReadFRotator();
+        else if (typeof(T).IsEnum && Enum.GetUnderlyingType(typeof(T)) == typeof(byte))
+            return (T)(object)ReadByte();
+        else
+            throw new NotSupportedException($"Type '{typeof(T)}' is not supported");
+    }
+
+    [MethodImpl(MethodImplOptions.AggressiveInlining)]
+    public void Read(byte[] buffer, int offset, int count)
+    {
+        if (Offset + count > Length)
+            throw new InvalidOperationException("Insufficient data to read bytes");
+
+        Buffer.BlockCopy(Data, Offset, buffer, offset, count);
+        Offset += count;
+    }
+
+    [MethodImpl(MethodImplOptions.AggressiveInlining)]
+    public PacketType ReadPacketType()
+    {
+        return (PacketType)ReadByte();
+    }
+
+    [MethodImpl(MethodImplOptions.AggressiveInlining)]
+    public byte ReadByte()
+    {
+        if (Offset + 1 > Data.Length)
+            throw new InvalidOperationException("Buffer underflow");
+
+        return Data[Offset++];
+    }
+
+    [MethodImpl(MethodImplOptions.AggressiveInlining)]
+    public static byte ReadByte(byte[] data, int offset, int len)
+    {
+        if (offset + 1 > len)
+            throw new InvalidOperationException("Buffer underflow");
+
+        return data[offset];
+    }
+
+    [MethodImpl(MethodImplOptions.AggressiveInlining)]
+    public bool ReadBool()
+    {
+        return ReadByte() != 0;
+    }
+
+    [MethodImpl(MethodImplOptions.AggressiveInlining)]
+    public static bool ReadBool(byte[] data, int offset, int len)
+    {
+        return ReadByte(data, offset, len) != 0;
+    }
+
+    [MethodImpl(MethodImplOptions.AggressiveInlining)]
+    public int ReadInt()
+    {
+        if (Offset + 4 > Data.Length)
+            throw new InvalidOperationException("Buffer underflow");
+
+        int value =
+            Data[Offset] |
+            (Data[Offset + 1] << 8) |
+            (Data[Offset + 2] << 16) |
+            (Data[Offset + 3] << 24);
+
+        Offset += 4;
+        return value;
+    }
+
+    [MethodImpl(MethodImplOptions.AggressiveInlining)]
+    public static int ReadInt(byte[] data, int offset, int len)
+    {
+        if (offset + 4 > len)
+            throw new InvalidOperationException("Buffer underflow");
+
+        int value =
+            data[offset] |
+            (data[offset + 1] << 8) |
+            (data[offset + 2] << 16) |
+            (data[offset + 3] << 24);
+
+        return value;
+    }
+
+    [MethodImpl(MethodImplOptions.AggressiveInlining)]
+    public uint ReadUInt()
+    {
+        if (Offset + 4 > Data.Length)
+            throw new InvalidOperationException("Buffer underflow");
+
+        uint value =
+            (uint)Data[Offset] |
+            ((uint)Data[Offset + 1] << 8) |
+            ((uint)Data[Offset + 2] << 16) |
+            ((uint)Data[Offset + 3] << 24);
+
+        Offset += 4;
+        return value;
+    }
+
+    [MethodImpl(MethodImplOptions.AggressiveInlining)]
+    public static uint ReadUInt(byte[] data, int offset, int len)
+    {
+        if (offset + 4 > len)
+            throw new InvalidOperationException("Buffer underflow");
+
+        uint value =
+            (uint)data[offset] |
+            ((uint)data[offset + 1] << 8) |
+            ((uint)data[offset + 2] << 16) |
+            ((uint)data[offset + 3] << 24);
+
+        return value;
+    }
+
+    [MethodImpl(MethodImplOptions.AggressiveInlining)]
+    public long ReadLong()
+    {
+        if (Offset + 8 > Data.Length)
+            throw new InvalidOperationException("Buffer underflow");
+
+        long value =
+            (long)Data[Offset] |
+            ((long)Data[Offset + 1] << 8) |
+            ((long)Data[Offset + 2] << 16) |
+            ((long)Data[Offset + 3] << 24) |
+            ((long)Data[Offset + 4] << 32) |
+            ((long)Data[Offset + 5] << 40) |
+            ((long)Data[Offset + 6] << 48) |
+            ((long)Data[Offset + 7] << 56);
+
+        Offset += 8;
+        return value;
+    }
+
+    [MethodImpl(MethodImplOptions.AggressiveInlining)]
+    public static long ReadLong(byte[] data, int offset, int len)
+    {
+        if (offset + 8 > len)
+            throw new InvalidOperationException("Buffer underflow");
+
+        long value =
+            (long)data[offset] |
+            ((long)data[offset + 1] << 8) |
+            ((long)data[offset + 2] << 16) |
+            ((long)data[offset + 3] << 24) |
+            ((long)data[offset + 4] << 32) |
+            ((long)data[offset + 5] << 40) |
+            ((long)data[offset + 6] << 48) |
+            ((long)data[offset + 7] << 56);
+
+        return value;
+    }
+
+    [MethodImpl(MethodImplOptions.AggressiveInlining)]
+    public float ReadFloat()
+    {
+        int intValue = ReadInt();
+        return BitConverter.Int32BitsToSingle(intValue);
+    }
+
+    [MethodImpl(MethodImplOptions.AggressiveInlining)]
+    public static float ReadFloat(byte[] data, int offset, int len)
+    {
+        int intValue = ReadInt(data, offset, len);
+        return BitConverter.Int32BitsToSingle(intValue);
+    }
+
+    [MethodImpl(MethodImplOptions.AggressiveInlining)]
+    public string ReadString()
+    {
+        int len = ReadInt();
+
+        if (Offset + len > Data.Length)
+            throw new InvalidOperationException("Buffer underflow");
+
+        string value = System.Text.Encoding.UTF8.GetString(Data, Offset, len);
+        Offset += len;
+        return value;
+    }
+
+    [MethodImpl(MethodImplOptions.AggressiveInlining)]
+    public static string ReadString(byte[] data, int offset, int len, out int bytesRead)
+    {
+        if (offset + 4 > len)
+            throw new InvalidOperationException("Buffer underflow while reading string length.");
+
+        int strLen =
+            data[offset] |
+            (data[offset + 1] << 8) |
+            (data[offset + 2] << 16) |
+            (data[offset + 3] << 24);
+
+        if (offset + 4 + strLen > len)
+            throw new InvalidOperationException("Buffer underflow while reading string data.");
+
+        string value = System.Text.Encoding.UTF8.GetString(data, offset + 4, strLen);
+        bytesRead = 4 + strLen;
+
+        return value;
+    }
+
+    [MethodImpl(MethodImplOptions.AggressiveInlining)]
+    public ushort ReadUShort()
+    {
+        if (Offset + 2 > Data.Length)
+            throw new InvalidOperationException("Buffer underflow");
+
+        ushort value = (ushort)(
+            Data[Offset] |
+            (Data[Offset + 1] << 8)
+        );
+
+        Offset += 2;
+        return value;
+    }
+
+    [MethodImpl(MethodImplOptions.AggressiveInlining)]
+    public static ushort ReadUShort(byte[] data, int offset, int len)
+    {
+        if (offset + 2 > len)
+            throw new InvalidOperationException("Buffer underflow");
+
+        ushort value = (ushort)(
+            data[offset] |
+            (data[offset + 1] << 8)
+        );
+
+        return value;
+    }
+
+    [MethodImpl(MethodImplOptions.AggressiveInlining)]
+    public FVector ReadFVector()
+    {
+        float x = (float)ReadInt();
+        float y = (float)ReadInt();
+        float z = (float)ReadInt();
+        return new FVector(x, y, z);
+    }
+
+    [MethodImpl(MethodImplOptions.AggressiveInlining)]
+    public static FVector ReadFVector(byte[] data, int offset, int len)
+    {
+        float x = ReadFloat(data, offset, len);
+        float y = ReadFloat(data, offset + 4, len);
+        float z = ReadFloat(data, offset + 8, len);
+        return new FVector(x, y, z);
+    }
+
+    [MethodImpl(MethodImplOptions.AggressiveInlining)]
+    public FRotator ReadFRotator()
+    {
+        float pitch = (float)ReadInt();
+        float yaw = (float)ReadInt();
+        float roll = (float)ReadInt();
+        return new FRotator(pitch, yaw, roll);
+    }
+
+    [MethodImpl(MethodImplOptions.AggressiveInlining)]
+    public static FRotator ReadFRotator(byte[] data, int offset, int len)
+    {
+        float pitch = ReadFloat(data, offset, len);
+        float yaw = ReadFloat(data, offset + 4, len);
+        float roll = ReadFloat(data, offset + 8, len);
+        return new FRotator(pitch, yaw, roll);
+    }
+
+    [MethodImpl(MethodImplOptions.AggressiveInlining)]
+    public uint ReadSign()
+    {
+        if (Length < 4)
+            throw new InvalidOperationException("Buffer too small to contain CRC32C signature.");
+
+        int index = Length - 4;
+
+        uint value =
+            (uint)Data[index] |
+            ((uint)Data[index + 1] << 8) |
+            ((uint)Data[index + 2] << 16) |
+            ((uint)Data[index + 3] << 24);
+
+        return value;
+    }
+
+    [MethodImpl(MethodImplOptions.AggressiveInlining)]
+    public static uint ReadSign(byte[] data, int len)
+    {
+        if (len < 4)
+            throw new InvalidOperationException("Buffer too small to contain CRC32C signature.");
+
+        int index = len - 4;
+
+        uint value =
+            (uint)data[index] |
+            ((uint)data[index + 1] << 8) |
+            ((uint)data[index + 2] << 16) |
+            ((uint)data[index + 3] << 24);
+
+        return value;
+    }
+}