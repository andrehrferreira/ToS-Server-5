using System.Collections.Concurrent;
using System.Net;
using System.Net.Sockets;
using System.Runtime.InteropServices;
using System.Buffers;

public enum ConnectionState
{
    Disconnected,
    Connecting,
    Connected,
    Disconnecting
}

public enum DisconnectReason
{
    Timeout,
    NegativeSequence,
    RemoteBufferTooBig,
    InvalidIntegrity,
    Other
}

public class UDPSocket
{
    public uint Id;

    public uint EntityId;

    public EndPoint RemoteEndPoint;

    private Socket ServerSocket;

    public uint Ping = 0;

    public DateTime PingSentAt;

    public DisconnectReason Reason;

    public ConnectionState State;

    public PacketFlags Flags;

    public float TimeoutLeft = 30f;

    public bool EnableIntegrityCheck = true;

    public ushort IntegrityCheck;

    public DateTime IntegrityCheckSentAt;

    public float TimeoutIntegrityCheck = 120f;

    internal ConcurrentDictionary<uint, ByteBuffer> ReliablePackets =
        new ConcurrentDictionary<uint, ByteBuffer>();

    public UDPSocket(Socket serverSocket)
    {
        State = ConnectionState.Disconnected;
        RemoteEndPoint = new IPEndPoint(IPAddress.Any, 0);
        ServerSocket = serverSocket;
    }

    public bool IsConnected
    {
        get
        {
            return State == ConnectionState.Connected;
        }
    }

    public void Send(byte[] buffer)
    {
        if (ServerSocket == null || RemoteEndPoint == null)
            throw new InvalidOperationException("Socket is not initialized or remote endpoint is not set.");

        UDPServer.Send(buffer, this);
    }

    public unsafe void Send(NativeBuffer buffer)
    {
        if (ServerSocket == null || RemoteEndPoint == null)
            throw new InvalidOperationException("Socket is not initialized or remote endpoint is not set.");

        byte[] managed = ArrayPool<byte>.Shared.Rent(buffer.Length);
        Marshal.Copy((IntPtr)buffer.Data, managed, 0, buffer.Length);

<<<<<<< HEAD
        UDPServer.Send(managed, this, pooled: true);
=======
        UDPServer.Send(managed, this);

        ArrayPool<byte>.Shared.Return(managed);
>>>>>>> d62e9c9c
        NativeMemory.Free(buffer.Data);
    }

    public void Send(ByteBuffer buffer)
    {
        if (ServerSocket == null || RemoteEndPoint == null)
            throw new InvalidOperationException("Socket is not initialized or remote endpoint is not set.");

        buffer.Connection = this;      

        UDPServer.Send(buffer);
    }

    public void Send(ServerPacket packetType, ByteBuffer buffer)
    {
        if (ServerSocket == null || RemoteEndPoint == null)
            throw new InvalidOperationException("Socket is not initialized or remote endpoint is not set.");

        buffer.Connection = this;

        UDPServer.Send(packetType, buffer);
    }

    public bool Update(float delta)
    {
        if (State == ConnectionState.Disconnected)
            return true;

        TimeoutLeft -= delta;

        if (TimeoutLeft <= 0)
        {
            Disconnect(DisconnectReason.Timeout);

            return false;
        }

        if (EnableIntegrityCheck)
        {
            TimeoutIntegrityCheck -= delta;

            if (TimeoutIntegrityCheck <= 0)
            {
                Disconnect(DisconnectReason.InvalidIntegrity);

                return false;
            }
        }
        
        return true;
    }

    public void Disconnect(DisconnectReason reason = DisconnectReason.Other)
    {
        if (State != ConnectionState.Disconnected)
        {
            Reason = reason;

            QueueBuffer.RemoveSocket(Id);

            if (PacketManager.TryGet(PacketType.Disconnect, out var disconnectPacket))            
                Send(disconnectPacket.Serialize());                      
        }
    }

    internal void OnDisconnect()
    {
        if (State != ConnectionState.Disconnected)
        {
            State = ConnectionState.Disconnected;
        }
    }

    public bool AddReliablePacket(uint packetId, ByteBuffer buffer)
    {
        return ReliablePackets.TryAdd(packetId, buffer);
    }

    public void ProcessPacket(PacketType type, ByteBuffer buffer)
    {

    }
}<|MERGE_RESOLUTION|>--- conflicted
+++ resolved
@@ -84,14 +84,7 @@
 
         byte[] managed = ArrayPool<byte>.Shared.Rent(buffer.Length);
         Marshal.Copy((IntPtr)buffer.Data, managed, 0, buffer.Length);
-
-<<<<<<< HEAD
         UDPServer.Send(managed, this, pooled: true);
-=======
-        UDPServer.Send(managed, this);
-
-        ArrayPool<byte>.Shared.Return(managed);
->>>>>>> d62e9c9c
         NativeMemory.Free(buffer.Data);
     }
 
